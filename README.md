<!-- markdownlint-disable first-line-h1 -->
<!-- markdownlint-disable html -->

<div align="center">
  <img src="assets/logo.jpg" width="390"/>
  <div>&nbsp;</div>
  <div align="center">
    <b><font size="5">project website</font></b>
    <sup>
      <a href="https://space.bilibili.com/3493095748405551?spm_id_from=333.337.search-card.all.click">
        <i><font size="4">HOT</font></i>
      </a>
    </sup>
    &nbsp;&nbsp;&nbsp;&nbsp;
    <b><font size="5">PKU-Alignment Team</font></b>
    <sup>
      <a href="https://space.bilibili.com/3493095748405551?spm_id_from=333.337.search-card.all.click">
        <i><font size="4">welcome</font></i>
      </a>
    </sup>
  </div>
  <div>&nbsp;</div>


[![PyPI](https://img.shields.io/pypi/v/align-anything?logo=pypi)](https://pypi.org/project/align-anything)
[![License](https://img.shields.io/github/license/PKU-Alignment/align-anything?label=license)](#license)

[📘Documentation](https://align-anything.readthedocs.io/) |
[🛠️Quick Start](#quick-start) |
[🚀Algorithms](#algorithms) |
[👀Evaluation](#evaluation) |
[🤔Reporting Issues](#report-issues)
</div>

<div align="center">


[Our All-Modality Alignment Datasets](https://huggingface.co/datasets/PKU-Alignment/align-anything)

</div>

Align-Anything aims to align any modality large models (any-to-any models), including LLMs, VLMs, and others, with human intentions and values. More details about the definition and milestones of alignment for Large Models can be found in [AI Alignment](https://alignmentsurvey.com). Overall, this framework has the following characteristics:

- **Highly Modular Framework.** Its versatility stems from the abstraction of different algorithm types and well-designed APIs, allowing users to easily modify and customize the code for different tasks (see [framework design](https://align-anything.readthedocs.io/)).
- **Various Modality Model Fine-Tuning.** Fine-tuning capabilities for models such as LLaMA3.2, LLaVA, Gemma, Qwen2Audio, Chameleon, and others (see [Model Zoo](#advanced-usage)).
- **Different Alignment Methods.** Different alignment algorithms, including SFT, DPO, PPO, and others (see [scripts](./scripts)).
- **Multi-Modal CLI.** Multi-modal CLI for image, audio, and video modalities (see [multi-modal CLI](#multi-modal-cli)).
- **O1-like Training.** O1-like training based on [DollyTails](https://huggingface.co/datasets/PKU-Alignment/DollyTails-12K) (see [scripts/llama_sft_o1.sh](./scripts)).

**Note:** We provide a [quick start guide](https://align-anything.readthedocs.io/) for users to quickly get the code structure and development details.


## 📣 News

* **`Coming Soon`** ⚡️⚡️⚡️ We plan to separate the evaluation component from align-anything and establish eval-anything as a dedicated repository for large-scale evaluation of any-to-any models. Meanwhile, align-anything will remain focused on the post-training alignment of any-to-any models.
<<<<<<< HEAD

* **[2025.03.11]** 🎉🎉🎉 We support the installation of **Huawei Ascend** dependencies through pre-set Docker image.

=======
* **[2025.03.11]** 🎉🎉🎉 We support the installation of **Huawei Ascend** dependencies through pre-set Docker image.
>>>>>>> c45c4573
* **[2025.03.02]** 🎉🎉🎉 We have implemented alignment training for Vision-Language-Action Models in embodied intelligence, see [VLA Trainer](https://github.com/PKU-Alignment/align-anything/tree/main/align_anything/trainers/text_video_to_action), with more features coming soon!

* **[2025.02.28]** 🤝🤝🤝 We supported the training and inference of align-anything on Huawei Ascend NPU.

  >  近期align-anything团队正在和华为昇腾团队积极联合开发，基于VLLMs-Ascend上的全模态推理和对齐微调。

* **[2025.02.28]** 🤗🤗🤗 We open-sourced [🤗Align-DS-V](https://huggingface.co/PKU-Alignment/Align-DS-V), an experimental vision-language model based on [DeepSeek-R1-Distill-Llama-8B](https://github.com/deepseek-ai/DeepSeek-R1), which enhances reasoning by incorporating additional modalities into the language model. The model has already surpassed **18,000+** downloads!
<<<<<<< HEAD

* **[2025.02.28]** We supported the alignment fine-tuning of DeepSeek’s Unified Multimodal Understanding and Generation Models, as well as the SFT and DPO of the [**Janus-Series**](https://github.com/deepseek-ai/Janus). You can find the examples in the `./scripts` and `./projects/janus` directory.

=======
* **[2025.02.28]** We supported the alignment fine-tuning of DeepSeek’s Unified Multimodal Understanding and Generation Models, as well as the SFT and DPO of the [**Janus-Series**](https://github.com/deepseek-ai/Janus). You can find the examples in the `./scripts` and `./projects/janus` directory.
>>>>>>> c45c4573
* **[2025.02.19]** We supported the alignment methods **GRPO** used in DeepSeek R1. See [GRPO Trainer](https://github.com/PKU-Alignment/align-anything/blob/main/align_anything/trainers/text_to_text/grpo.py).

* **[2025.01.21]** We supported the alignment fine-tuning of **MiniCPM-o** (audio & image), also included in [the official repository’s README recommendations](https://github.com/OpenBMB/MiniCPM-o#with-align-anything-). See [GRPO Trainer](https://github.com/PKU-Alignment/align-anything/blob/main/align_anything/trainers/text_to_text/grpo.py).

* **[2025.01.17]** 🔥🔥🔥 We supported the fine-tuning of **O1-like reasoning in the text2text modality** (see [DollyTails](https://huggingface.co/datasets/PKU-Alignment/DollyTails-12K)), with multimodal and additional modalities coming soon!
<<<<<<< HEAD

* **[2024.11.20]** We release a bunch of scripts for all-modality models [here](./scripts). You can directly run the scripts to fine-tune your models, without any need to modify the code.

=======
* **[2024.11.20]** We release a bunch of scripts for all-modality models [here](./scripts). You can directly run the scripts to fine-tune your models, without any need to modify the code.
>>>>>>> c45c4573
* **[2024.10.11]** We supported the alignment fine-tuning of the latest **Emu3** model.

* **[2024.10.10]** We contributed to the evaluation of new modalities, particularly the performance assessment of text-video-to-text models.

* **[2024.08.29]** 💡💡💡 We supported learning from language feedback (different from binary feedback). For more details, see [lang-feedback](https://github.com/PKU-Alignment/align-anything/tree/main/projects/lang_feedback).
<details><summary>More News</summary>

* **[2024.10.10]** We support SFT for `Any -> Any` modality models Emu3.
* **[2024.09.24]** We support SFT, DPO, RM and PPO for `Text + Video -> Text` modality models.
* **[2024.09.13]** We support SFT, DPO, RM and PPO for `Text + Audio -> Text` modality models.
* **[2024.08.17]** We support DPO and PPO for `Text+Image -> Text+Image` modality models.
* **[2024.08.15]** We support a new function in the evaluation module: the `models_pk` script in [here](./scripts/models_pk.sh), which enables comparing the performance of two models across different benchmarks.
* **[2024.08.06]** We restructure the framework to support any modality evaluation and the supported benchmark list is [here](https://github.com/PKU-Alignment/align-anything/tree/main/align_anything/evaluation/benchmarks).
* **[2024.08.06]** We support `Text+Image -> Text+Image` modality for the SFT trainer and Chameleon models.
* **[2024.07.23]** We support `Text -> Image`, `Text -> Audio`, and `Text -> Video` modalities for the SFT trainer and DPO trainer.
* **[2024.07.22]** We support the **Chameleon** model for the SFT trainer and DPO trainer!
* **[2024.07.17]** We open-source the Align-Anything-Instruction-100K dataset for text modality. This dataset is available in both [English](https://huggingface.co/datasets/PKU-Alignment/Align-Anything-Instruction-100K) and [Chinese](https://huggingface.co/datasets/PKU-Alignment/Align-Anything-Instruction-100K-zh) versions, each sourced from different data sets and meticulously refined for quality by GPT-4.
* **[2024.07.14]** We open-source the align-anything framework.

</details>

<details><summary>More News</summary>


* **[2024.10.10]** We support SFT for `Any -> Any` modality models Emu3.
* **[2024.09.24]** We support SFT, DPO, RM and PPO for `Text + Video -> Text` modality models.
* **[2024.09.13]** We support SFT, DPO, RM and PPO for `Text + Audio -> Text` modality models.
* **[2024.08.17]** We support DPO and PPO for `Text+Image -> Text+Image` modality models.
* **[2024.08.15]** We support a new function in the evaluation module: the `models_pk` script in [here](./scripts/models_pk.sh), which enables comparing the performance of two models across different benchmarks.
* **[2024.08.06]** We restructure the framework to support any modality evaluation and the supported benchmark list is [here](https://github.com/PKU-Alignment/align-anything/tree/main/align_anything/evaluation/benchmarks).
* **[2024.08.06]** We support `Text+Image -> Text+Image` modality for the SFT trainer and Chameleon models.
* **[2024.07.23]** We support `Text -> Image`, `Text -> Audio`, and `Text -> Video` modalities for the SFT trainer and DPO trainer.
* **[2024.07.22]** We support the **Chameleon** model for the SFT trainer and DPO trainer!
* **[2024.07.17]** We open-source the Align-Anything-Instruction-100K dataset for text modality. This dataset is available in both [English](https://huggingface.co/datasets/PKU-Alignment/Align-Anything-Instruction-100K) and [Chinese](https://huggingface.co/datasets/PKU-Alignment/Align-Anything-Instruction-100K-zh) versions, each sourced from different data sets and meticulously refined for quality by GPT-4.
* **[2024.07.14]** We open-source the align-anything framework.

</details>

## Quick Start

### Easy Installation

```bash
# clone the repository
git clone git@github.com:PKU-Alignment/align-anything.git
cd align-anything

# create virtual env
conda create -n align-anything python==3.11
conda activate align-anything
```

- **`[Optional]`** We recommend installing [CUDA](https://anaconda.org/nvidia/cuda) in the conda environment and set the environment variable.

```bash
# We tested on the H800 computing cluster, and this version of CUDA works well.
# You can adjust this version according to the actual situation of the computing cluster.

conda install nvidia/label/cuda-12.2.0::cuda
export CUDA_HOME=$CONDA_PREFIX
```

> If your CUDA installed in a different location, such as `/usr/local/cuda/bin/nvcc`, you can set the environment variables as follows:

```bash
export CUDA_HOME="/usr/local/cuda"
```

Finally, install `align-anything` by:

```bash
# We prepare quick installation for training and evaluation.
# If you only need to use the training or evaluation module,
# you can install the corresponding dependencies.
pip install -e .[train] # install the training dependencies
pip install -e .[evaluate] # install the evaluation dependencies

# If you need to install all dependencies, you can use the following command:
pip install -e .[all]
```

<details>
<summary>Other Dependencies</summary>


- `pip install -e .[text-to-audio]`: Install the text-to-audio dependencies.
- `pip install -e .[minicpmv]`: Install the minicpmv dependencies.
- `pip install -e .[minicpmo]`: Install the minicpmo dependencies.
- `pip install -e .[ascend]`: Install the ascend dependencies.

```
NOTE: The current test environment for Ascend is:
- Python 3.10.6
- CANN 8.0.rc3
- Architecture: aarch64
- Hardware: 8x Ascend-SNT9B ARM (192 cores, 1536GB memory)
```

<details>
  <summary>Install ascend dependencies using our docker image</summary>

<<<<<<< HEAD

  1. **Current Ascend Machine Environment Configuration**  
     The current environment configuration for the Ascend Machine is as follows:

=======
  1. **Current Ascend Machine Environment Configuration**  
     The current environment configuration for the Ascend Machine is as follows:
>>>>>>> c45c4573
     ```
     - Python version: 3.10.6
     - CANN version: 8.0.rc3
     - Architecture: aarch64
     - Hardware: 8x Ascend-SNT9B ARM (192 cores, 1536GB memory)
     - Ascend Driver Version: 23.0.7
     - AscendHAL Version: 7.35.19
     - AICPU Version: 1.0
     - TDT Version: 1.0
     - Log Version: 1.0
     - Profiler Version: 2.0
     - DVPP Kernels Version: 1.1
     - TSFW Version: 1.0
     - Inner Version: V100R001C15SPC012B220
     - Compatible Versions: V100R001C30, V100R001C13, V100R001C15
     - Compatible Firmware Versions: [7.0.0, 7.1.99]
     - Package Version: 23.0.7
     ```

  2. **Create the Docker Container**  
     To get started with the pre-configured environment, you can use the `setup_docker.sh` script located in the `./scripts` directory to pull the Docker image and create a container with all necessary environments set up:
<<<<<<< HEAD

       ```
     cd scripts
     bash setup_docker.sh
       ```

=======
       ```
       cd scripts
       bash setup_docker.sh
       ```
>>>>>>> c45c4573
     This will automatically pull the Docker image and create a Docker container where all the dependencies and configurations for running the framework are already set up.

  3. **Warning**  
     **Environment Compatibility**: The environment mentioned above is tested and verified to work. If you attempt to run the setup on other environments, you may encounter issues. In such cases, you will need to perform debugging and adjustments yourself to ensure compatibility with your specific environment.

</details>

</details>


### Training

We provide some scripts for quick start, you can find them in the `./scripts` directory. These scripts would automatically download the model and dataset, and run the training or evaluation.

For example, `scripts/llava_dpo.sh` is the script for `Text + Image -> Text` modality, you can run it by:

```bash
cd scripts
bash llava_dpo.sh
```

### Evaluation

After training, you can evaluate the model by running the `scripts/llava_eval.sh` script.

```bash
cd scripts
bash llava_eval.sh
```

You can simply modify the parameters in the script to suit your needs, *e.g.*, the `MODEL_NAME_OR_PATH` for your own model or `TRAIN_DATASETS` for your own dataset. For more details please refer to the [Advanced Usage](#advanced-usage) section.

## Algorithms

We support basic alignment algorithms for different modalities, each of which may involve additional algorithms. For instance, in the text modality, we have also implemented SimPO, KTO, and others.

| Modality                           | SFT  | RM   | DPO  | PPO  |
| ---------------------------------- | ---- | ---- | ---- | ---- |
| `Text -> Text (t2t)`               | ✔️    | ✔️    | ✔️    | ✔️    |
| `Text+Image -> Text (ti2t)`        | ✔️    | ✔️    | ✔️    | ✔️    |
| `Text+Image -> Text+Image (ti2ti)` | ✔️    | ✔️    | ✔️    | ✔️    |
| `Text+Audio -> Text (ta2t)`        | ✔️    | ✔️    | ✔️    | ✔️    |
| `Text+Video -> Text (tv2t)`        | ✔️    | ✔️    | ✔️    | ✔️    |
| `Text -> Image (t2i)`              | ✔️    | ⚒️    | ✔️    | ⚒️    |
| `Text -> Video (t2v)`              | ✔️    | ⚒️    | ✔️    | ⚒️    |
| `Text -> Audio (t2a)`              | ✔️    | ⚒️    | ✔️    | ⚒️    |
| `Text+Video -> Action (tv2act)`    | ✔️    | ⚒️    | ⚒️    | ⚒️    |

## Evaluation

We support evaluation datasets for `Text -> Text`, `Text+Image -> Text` and `Text -> Image`.

| Modality | Supported Benchmarks                                         |
| :------- | :----------------------------------------------------------- |
| `t2t`    | [ARC](https://huggingface.co/datasets/allenai/ai2_arc), [BBH](https://huggingface.co/datasets/lukaemon/bbh), [Belebele](https://huggingface.co/datasets/facebook/belebele), [CMMLU](https://huggingface.co/datasets/haonan-li/cmmlu), [GSM8K](https://huggingface.co/datasets/openai/gsm8k), [HumanEval](https://huggingface.co/datasets/openai/openai_humaneval), [MMLU](https://huggingface.co/datasets/cais/mmlu), [MMLU-Pro](https://huggingface.co/datasets/TIGER-Lab/MMLU-Pro), [MT-Bench](https://huggingface.co/datasets/HuggingFaceH4/mt_bench_prompts), [PAWS-X](https://huggingface.co/datasets/google-research-datasets/paws-x), [RACE](https://huggingface.co/datasets/ehovy/race), [TruthfulQA ](https://huggingface.co/datasets/truthfulqa/truthful_qa) |
| `ti2t`   | [A-OKVQA](https://huggingface.co/datasets/HuggingFaceM4/A-OKVQA), [LLaVA-Bench(COCO)](https://huggingface.co/datasets/lmms-lab/llava-bench-coco), [LLaVA-Bench(wild)](https://huggingface.co/datasets/lmms-lab/llava-bench-in-the-wild), [MathVista](https://huggingface.co/datasets/AI4Math/MathVista), [MM-SafetyBench](https://huggingface.co/datasets/PKU-Alignment/MM-SafetyBench), [MMBench](https://huggingface.co/datasets/lmms-lab/MMBench), [MME](https://huggingface.co/datasets/lmms-lab/MME), [MMMU](https://huggingface.co/datasets/MMMU/MMMU), [MMStar](https://huggingface.co/datasets/Lin-Chen/MMStar), [MMVet](https://huggingface.co/datasets/lmms-lab/MMVet), [POPE](https://huggingface.co/datasets/lmms-lab/POPE), [ScienceQA](https://huggingface.co/datasets/derek-thomas/ScienceQA), [SPA-VL](https://huggingface.co/datasets/sqrti/SPA-VL), [TextVQA](https://huggingface.co/datasets/lmms-lab/textvqa), [VizWizVQA](https://huggingface.co/datasets/lmms-lab/VizWiz-VQA) |
| `tv2t`   | [MVBench](https://huggingface.co/datasets/OpenGVLab/MVBench), [Video-MME](https://huggingface.co/datasets/lmms-lab/Video-MME) |
| `ta2t`   | [AIR-Bench](https://huggingface.co/datasets/qyang1021/AIR-Bench-Dataset) |
| `t2i`    | [ImageReward](https://huggingface.co/datasets/THUDM/ImageRewardDB), [HPSv2](https://huggingface.co/datasets/zhwang/HPDv2), [COCO-30k(FID)](https://huggingface.co/datasets/sayakpaul/coco-30-val-2014) |
| `t2v`    | [ChronoMagic-Bench](https://huggingface.co/datasets/BestWishYsh/ChronoMagic-Bench) |
| `t2a`    | [AudioCaps(FAD)](https://huggingface.co/datasets/AudioLLMs/audiocaps_test) |
| `tv2act` | ⚒️                                                            |

- ⚒️ : coming soon.


## Wandb Logger

We support `wandb` logging. By default, it is set to offline. If you need to view wandb logs online, you can specify the environment variables of `WANDB_API_KEY` before starting the training:

```bash
export WANDB_API_KEY="..."  # your W&B API key here
```

## Advanced Usage

### Training

**Q (Training Model Registration):** What models are supported for training? What should I pay attention to if I want to use my own model?

*A:* The models registration of align-anything is 2 folds:

1. The model has been manually supported by the align-anything team, they are:

| Modality                   | Models                                                       |
| -------------------------- | ------------------------------------------------------------ |
| `Text -> Text`             | [meta-llama/Llama-3.1-8B-Instruct series](https://huggingface.co/meta-llama/Llama-3.1-8B-Instruct) (Llama3, Llama2 is also supported) |
| `Text+Image -> Text`       | [LLaVA series](https://huggingface.co/collections/llava-hf/llava-15-65f762d5b6941db5c2ba07e0), [LLaVA-Next series](https://huggingface.co/collections/llava-hf/llava-next-65f75c4afac77fd37dbbe6cf), [openbmb/MiniCPM-V](https://huggingface.co/openbmb/MiniCPM-V/tree/main) and [LLaMA-3.2-Vision-Instruct](https://huggingface.co/meta-llama/Llama-3.2-11B-Vision-Instruct) |
| `Text+Image -> Text+Image` | [facebook/chameleon-7b](https://huggingface.co/facebook/chameleon-7b) |
| `Text+Audio -> Text`       | [Qwen/Qwen2-Audio-7B-Instruct](https://huggingface.co/Qwen/Qwen2-Audio-7B-Instruct) |
| `Text+Video -> Text`       | [Qwen/Qwen2-VL-7B-Instruct](https://huggingface.co/Qwen/Qwen2-VL-7B-Instruct) |
| `Text -> Image`            | [CompVis/stable-diffusion-v1-4](https://huggingface.co/CompVis/stable-diffusion-v1-4) |
| `Text -> Video`            | [ali-vilab/text-to-video-ms-1.7b](https://huggingface.co/ali-vilab/text-to-video-ms-1.7b) |
| `Text -> Audio`            | [cvssp/audioldm-s-full-v2](https://huggingface.co/cvssp/audioldm-s-full-v2) |

Besides, you can also use your own model for training, you can refer to the here (sorry, corresponding docs will be uploaded later) for the model registration.

**Q (Training Dataset Registration):** What datasets are supported for training? What should I pay attention to if I want to use my own dataset?

*A:* We prepare `datasets_formatter` for dataset registration. Its core function is to mapping the dataset key to conversation format.

Basically, we support 3 types of dataset format:

| Type                        | Description                                                  |
| --------------------------- | ------------------------------------------------------------ |
| `format_supervised_sample`  | Mapping the dataset to the supervised training format (For SFT). |
| `format_preference_sample`  | Mapping the dataset to the preference training format (For RM, DPO, KTO, *etc.*). |
| `format_prompt_only_sample` | Mapping the dataset to the unique prompt only training format (For PPO). |

We introduce the following example below, and you can refer to [here](./align_anything/configs/format_dataset.py) for more details.


- `format_supervised_sample`:

<details>
<summary>Click to expand</summary>


```python
@register_template('Alpaca')
class Alpaca(BaseFormatter):

    def format_supervised_sample(self, raw_sample: dict[str, Any]) -> tuple[list[dict[str, Any]], dict]:
        prompt = ' '.join((raw_sample['instruction'], raw_sample['input']))
        response = raw_sample['output']
        return [
            {"role": "user", "content": prompt},
            {"role": "assistant", "content": response},
        ], {}
```

</details>

- `format_preference_sample`:

<details>
<summary>Click to expand</summary>


```python
@register_template('AA_TI2T')
class AA_TI2T(BaseFormatter):
    system_prompt: str = ""

    def format_preference_sample(self, raw_sample: dict[str, Any]) -> tuple[list[dict[str, Any]], list[dict[str, Any]], dict[str, Any]]:
        better_id = int(raw_sample['overall_response'])
        worse_id = 2 if better_id==1 else 1

        if better_id not in [1, 2] or worse_id not in [1, 2]:
            return [], [], {}

        raw_better_response = raw_sample[f'response_{better_id}']
        raw_worse_response = raw_sample[f'response_{worse_id}']
        prompt = raw_sample['question']
        image = raw_sample['image'].convert('RGBA')
        better_conversation = [
            {'role': 'user', 'content': [
                    {'type': 'image'},
                    {'type': 'text', 'text': prompt},
                ]
            },
            {'role': 'assistant', 'content': [{'type': 'text', 'text': raw_better_response}]},
        ]
        worse_conversation = [
            {'role': 'user', 'content': [
                    {'type': 'image'},
                    {'type': 'text', 'text': prompt},
                ]
            },
            {'role': 'assistant', 'content': [{'type': 'text', 'text': raw_worse_response}]},
        ]

        meta_info = {
            'image': image,
            'better_response': raw_better_response,
            'worse_response': raw_worse_response,
        }

        return better_conversation, worse_conversation, meta_info
```

</details>

- `format_prompt_only_sample`:

<details>
<summary>Click to expand</summary>


```python
@register_template('AA_TA2T')
class AA_TA2T(BaseFormatter):
    system_prompt: str = 'You are a helpful assistant.'

    def format_prompt_only_sample(self, raw_sample: dict[str, Any]) -> dict[str, Any]:
        prompt = raw_sample['prompt']
        audio_path = raw_sample['audio_path']

        conversation = [
            {'role': 'system', 'content': [{'type': 'text', 'text': self.system_prompt}]},
            {'role': 'user', 'content': [
                    {'type': 'audio', 'audio_url': audio_path},
                    {'type': 'text', 'text': prompt},
                ]},
        ]

        return conversation, {'audio_path': audio_path}
```

</details>

### Evaluation

**Q (Evaluation Model Registration):** What models are supported for evaluation? What should I pay attention to if I want to use my own model?

*A:* Register your model to use align-anything for evaluation is easy, you only need to add your model special token to the `./align_anything/configs/eval_template.py` file.

For example, if you want to use [liuhaotian/llava-v1.5-7b](https://huggingface.co/liuhaotian/llava-v1.5-7b) for evaluation, you need to add the following template for it to the `./align_anything/configs/eval_template.py` file:

```python
@register_template('Llava')
class Llava:
    system_prompt: str = ''
    user_prompt: str = 'USER: \n<image>{input}'
    assistant_prompt: str = '\nASSISTANT:{output}'
    split_token: str = 'ASSISTANT:'
    separator: str = '###'
```

### Evaluation

All evaluation scripts can be found in the `./scripts`. The `./scripts/evaluate.sh` script runs model evaluation on the benchmarks, and parameters that require user input have been left empty. The corresponding script is as follow:

You can modify the configuration files for the benchmarks in [this directory](https://github.com/PKU-Alignment/align-anything/tree/main/align_anything/configs/evaluation/benchmarks) to suit specific evaluation tasks and models, and adjust inference parameters for [vLLM](https://github.com/PKU-Alignment/align-anything/tree/main/align_anything/configs/evaluation/vllm) or [DeepSpeed](https://github.com/PKU-Alignment/align-anything/tree/main/align_anything/configs/evaluation/deepspeed) based on your generation backend. For more details about the evaluation pipeline, refer to the [here](https://github.com/PKU-Alignment/align-anything/blob/main/align_anything/evaluation/README.md).

## Inference

### Multi-Modal CLI

```bash
# Omni-modal inference
python3 -m align_anything.serve.omni_modal_cli --model_name_or_path openbmb/MiniCPM-o-2_6

# Image inference
python3 -m align_anything.serve.multi_modal_cli --model_name_or_path llava-hf/llava-1.5-7b-hf --modality image

# Audio inference
python3 -m align_anything.serve.multi_modal_cli --model_name_or_path Qwen/Qwen2-Audio-7B-Instruct --modality audio

# Video inference
python3 -m align_anything.serve.multi_modal_cli --model_name_or_path llava-hf/LLaVA-NeXT-Video-7B-hf --modality video
```

<img src="assets/cli.jpg" alt="multi_modal_cli" style="width:600px;">


### Interactive Client

```bash
python3 -m align_anything.serve.cli --model_name_or_path your_model_name_or_path
```

<img src="assets/cli_demo.gif" alt="cli_demo" style="width:600px;">


### Interactive Arena

```bash
python3 -m align_anything.serve.arena \
    --red_corner_model_name_or_path your_red_model_name_or_path \
    --blue_corner_model_name_or_path your_blue_model_name_or_path
```

<img src="assets/arena_demo.gif" alt="arena_demo" style="width:600px;">

## New Feature: Align VLA

|              | <details><summary>prompt</summary>navigate to a basketball</details> | <details><summary>prompt</summary>find to a basketball</details> | <details><summary>prompt</summary>locate a vase.</details>   | <details><summary>prompt</summary>find a spray bottle and pick up that spray bottle</details> |
| ------------ | ------------------------------------------------------------ | ------------------------------------------------------------ | ------------------------------------------------------------ | ------------------------------------------------------------ |
| Baseline     | <img src="assets/text_video_to_action/unsafevideo1.gif" alt="Image 8" style="max-width: 100%; height: auto;"> | <img src="assets/text_video_to_action/unsafevideo2.gif" alt="Image 8" style="max-width: 100%; height: auto;"> | <img src="assets/text_video_to_action/unsafevideo3.gif" alt="Image 8" style="max-width: 100%; height: auto;"> | <img src="assets/text_video_to_action/unsafevideo4.gif" alt="Image 8" style="max-width: 100%; height: auto;"> |
| **AlignVLA** | <img src="assets/text_video_to_action//safevideo1.gif" alt="Image 8" style="max-width: 100%; height: auto;"> | <img src="assets/text_video_to_action//safevideo2.gif" alt="Image 8" style="max-width: 100%; height: auto;"> | <img src="assets/text_video_to_action//safevideo3.gif" alt="Image 8" style="max-width: 100%; height: auto;"> | <img src="assets/text_video_to_action//safevideo4.gif" alt="Image 8" style="max-width: 100%; height: auto;"> |

> Alignment fine-tuning can significantly enhance the security performance of the VLA model.

### Downloading the training data

```bash
python -m align_anything.trainers.text_video_to_action.download_training_data --save_dir ./path/to/your/data  --types astar
```

Then decompress the compressed data package.

### Training

modify ``HOME_PREFIX`` in ``align-anything/scripts/il_training.sh`` to your local data path.

```bash
bash scripts/il_training.sh
```

More details on [AlignVLA](align_anything/trainers/text_video_to_action/README.md)



## Citation

Please cite the repo if you find the data or code in this repo useful 😊

```bibtex
@inproceedings{ji2024align,
  title={Align Anything: Training All-Modality Models to Follow Instructions with Language Feedback},
  author={Jiaming Ji and Jiayi Zhou and Hantao Lou and Boyuan Chen and Donghai Hong and Xuyao Wang and Wenqi Chen and Kaile Wang and Rui Pan and Jiahao Li and Mohan Wang and Josef Dai and Tianyi Qiu and Hua Xu and Dong Li and Weipeng Chen and Jun Song and Bo Zheng and Yaodong Yang},
  year={2024},
  url={https://arxiv.org/abs/2412.15838}
}
```


## Report Issues

If you have any questions in the process of using align-anything, don't hesitate to ask your questions on [the GitHub issue page](https://github.com/PKU-Alignment/align-anything/issues/new/choose), we will reply to you in 2-3 working days.

# License

align-anything is released under Apache License 2.0.<|MERGE_RESOLUTION|>--- conflicted
+++ resolved
@@ -1,557 +1,533 @@
-<!-- markdownlint-disable first-line-h1 -->
-<!-- markdownlint-disable html -->
-
-<div align="center">
-  <img src="assets/logo.jpg" width="390"/>
-  <div>&nbsp;</div>
-  <div align="center">
-    <b><font size="5">project website</font></b>
-    <sup>
-      <a href="https://space.bilibili.com/3493095748405551?spm_id_from=333.337.search-card.all.click">
-        <i><font size="4">HOT</font></i>
-      </a>
-    </sup>
-    &nbsp;&nbsp;&nbsp;&nbsp;
-    <b><font size="5">PKU-Alignment Team</font></b>
-    <sup>
-      <a href="https://space.bilibili.com/3493095748405551?spm_id_from=333.337.search-card.all.click">
-        <i><font size="4">welcome</font></i>
-      </a>
-    </sup>
-  </div>
-  <div>&nbsp;</div>
-
-
-[![PyPI](https://img.shields.io/pypi/v/align-anything?logo=pypi)](https://pypi.org/project/align-anything)
-[![License](https://img.shields.io/github/license/PKU-Alignment/align-anything?label=license)](#license)
-
-[📘Documentation](https://align-anything.readthedocs.io/) |
-[🛠️Quick Start](#quick-start) |
-[🚀Algorithms](#algorithms) |
-[👀Evaluation](#evaluation) |
-[🤔Reporting Issues](#report-issues)
-</div>
-
-<div align="center">
-
-
-[Our All-Modality Alignment Datasets](https://huggingface.co/datasets/PKU-Alignment/align-anything)
-
-</div>
-
-Align-Anything aims to align any modality large models (any-to-any models), including LLMs, VLMs, and others, with human intentions and values. More details about the definition and milestones of alignment for Large Models can be found in [AI Alignment](https://alignmentsurvey.com). Overall, this framework has the following characteristics:
-
-- **Highly Modular Framework.** Its versatility stems from the abstraction of different algorithm types and well-designed APIs, allowing users to easily modify and customize the code for different tasks (see [framework design](https://align-anything.readthedocs.io/)).
-- **Various Modality Model Fine-Tuning.** Fine-tuning capabilities for models such as LLaMA3.2, LLaVA, Gemma, Qwen2Audio, Chameleon, and others (see [Model Zoo](#advanced-usage)).
-- **Different Alignment Methods.** Different alignment algorithms, including SFT, DPO, PPO, and others (see [scripts](./scripts)).
-- **Multi-Modal CLI.** Multi-modal CLI for image, audio, and video modalities (see [multi-modal CLI](#multi-modal-cli)).
-- **O1-like Training.** O1-like training based on [DollyTails](https://huggingface.co/datasets/PKU-Alignment/DollyTails-12K) (see [scripts/llama_sft_o1.sh](./scripts)).
-
-**Note:** We provide a [quick start guide](https://align-anything.readthedocs.io/) for users to quickly get the code structure and development details.
-
-
-## 📣 News
-
-* **`Coming Soon`** ⚡️⚡️⚡️ We plan to separate the evaluation component from align-anything and establish eval-anything as a dedicated repository for large-scale evaluation of any-to-any models. Meanwhile, align-anything will remain focused on the post-training alignment of any-to-any models.
-<<<<<<< HEAD
-
-* **[2025.03.11]** 🎉🎉🎉 We support the installation of **Huawei Ascend** dependencies through pre-set Docker image.
-
-=======
-* **[2025.03.11]** 🎉🎉🎉 We support the installation of **Huawei Ascend** dependencies through pre-set Docker image.
->>>>>>> c45c4573
-* **[2025.03.02]** 🎉🎉🎉 We have implemented alignment training for Vision-Language-Action Models in embodied intelligence, see [VLA Trainer](https://github.com/PKU-Alignment/align-anything/tree/main/align_anything/trainers/text_video_to_action), with more features coming soon!
-
-* **[2025.02.28]** 🤝🤝🤝 We supported the training and inference of align-anything on Huawei Ascend NPU.
-
-  >  近期align-anything团队正在和华为昇腾团队积极联合开发，基于VLLMs-Ascend上的全模态推理和对齐微调。
-
-* **[2025.02.28]** 🤗🤗🤗 We open-sourced [🤗Align-DS-V](https://huggingface.co/PKU-Alignment/Align-DS-V), an experimental vision-language model based on [DeepSeek-R1-Distill-Llama-8B](https://github.com/deepseek-ai/DeepSeek-R1), which enhances reasoning by incorporating additional modalities into the language model. The model has already surpassed **18,000+** downloads!
-<<<<<<< HEAD
-
-* **[2025.02.28]** We supported the alignment fine-tuning of DeepSeek’s Unified Multimodal Understanding and Generation Models, as well as the SFT and DPO of the [**Janus-Series**](https://github.com/deepseek-ai/Janus). You can find the examples in the `./scripts` and `./projects/janus` directory.
-
-=======
-* **[2025.02.28]** We supported the alignment fine-tuning of DeepSeek’s Unified Multimodal Understanding and Generation Models, as well as the SFT and DPO of the [**Janus-Series**](https://github.com/deepseek-ai/Janus). You can find the examples in the `./scripts` and `./projects/janus` directory.
->>>>>>> c45c4573
-* **[2025.02.19]** We supported the alignment methods **GRPO** used in DeepSeek R1. See [GRPO Trainer](https://github.com/PKU-Alignment/align-anything/blob/main/align_anything/trainers/text_to_text/grpo.py).
-
-* **[2025.01.21]** We supported the alignment fine-tuning of **MiniCPM-o** (audio & image), also included in [the official repository’s README recommendations](https://github.com/OpenBMB/MiniCPM-o#with-align-anything-). See [GRPO Trainer](https://github.com/PKU-Alignment/align-anything/blob/main/align_anything/trainers/text_to_text/grpo.py).
-
-* **[2025.01.17]** 🔥🔥🔥 We supported the fine-tuning of **O1-like reasoning in the text2text modality** (see [DollyTails](https://huggingface.co/datasets/PKU-Alignment/DollyTails-12K)), with multimodal and additional modalities coming soon!
-<<<<<<< HEAD
-
-* **[2024.11.20]** We release a bunch of scripts for all-modality models [here](./scripts). You can directly run the scripts to fine-tune your models, without any need to modify the code.
-
-=======
-* **[2024.11.20]** We release a bunch of scripts for all-modality models [here](./scripts). You can directly run the scripts to fine-tune your models, without any need to modify the code.
->>>>>>> c45c4573
-* **[2024.10.11]** We supported the alignment fine-tuning of the latest **Emu3** model.
-
-* **[2024.10.10]** We contributed to the evaluation of new modalities, particularly the performance assessment of text-video-to-text models.
-
-* **[2024.08.29]** 💡💡💡 We supported learning from language feedback (different from binary feedback). For more details, see [lang-feedback](https://github.com/PKU-Alignment/align-anything/tree/main/projects/lang_feedback).
-<details><summary>More News</summary>
-
-* **[2024.10.10]** We support SFT for `Any -> Any` modality models Emu3.
-* **[2024.09.24]** We support SFT, DPO, RM and PPO for `Text + Video -> Text` modality models.
-* **[2024.09.13]** We support SFT, DPO, RM and PPO for `Text + Audio -> Text` modality models.
-* **[2024.08.17]** We support DPO and PPO for `Text+Image -> Text+Image` modality models.
-* **[2024.08.15]** We support a new function in the evaluation module: the `models_pk` script in [here](./scripts/models_pk.sh), which enables comparing the performance of two models across different benchmarks.
-* **[2024.08.06]** We restructure the framework to support any modality evaluation and the supported benchmark list is [here](https://github.com/PKU-Alignment/align-anything/tree/main/align_anything/evaluation/benchmarks).
-* **[2024.08.06]** We support `Text+Image -> Text+Image` modality for the SFT trainer and Chameleon models.
-* **[2024.07.23]** We support `Text -> Image`, `Text -> Audio`, and `Text -> Video` modalities for the SFT trainer and DPO trainer.
-* **[2024.07.22]** We support the **Chameleon** model for the SFT trainer and DPO trainer!
-* **[2024.07.17]** We open-source the Align-Anything-Instruction-100K dataset for text modality. This dataset is available in both [English](https://huggingface.co/datasets/PKU-Alignment/Align-Anything-Instruction-100K) and [Chinese](https://huggingface.co/datasets/PKU-Alignment/Align-Anything-Instruction-100K-zh) versions, each sourced from different data sets and meticulously refined for quality by GPT-4.
-* **[2024.07.14]** We open-source the align-anything framework.
-
-</details>
-
-<details><summary>More News</summary>
-
-
-* **[2024.10.10]** We support SFT for `Any -> Any` modality models Emu3.
-* **[2024.09.24]** We support SFT, DPO, RM and PPO for `Text + Video -> Text` modality models.
-* **[2024.09.13]** We support SFT, DPO, RM and PPO for `Text + Audio -> Text` modality models.
-* **[2024.08.17]** We support DPO and PPO for `Text+Image -> Text+Image` modality models.
-* **[2024.08.15]** We support a new function in the evaluation module: the `models_pk` script in [here](./scripts/models_pk.sh), which enables comparing the performance of two models across different benchmarks.
-* **[2024.08.06]** We restructure the framework to support any modality evaluation and the supported benchmark list is [here](https://github.com/PKU-Alignment/align-anything/tree/main/align_anything/evaluation/benchmarks).
-* **[2024.08.06]** We support `Text+Image -> Text+Image` modality for the SFT trainer and Chameleon models.
-* **[2024.07.23]** We support `Text -> Image`, `Text -> Audio`, and `Text -> Video` modalities for the SFT trainer and DPO trainer.
-* **[2024.07.22]** We support the **Chameleon** model for the SFT trainer and DPO trainer!
-* **[2024.07.17]** We open-source the Align-Anything-Instruction-100K dataset for text modality. This dataset is available in both [English](https://huggingface.co/datasets/PKU-Alignment/Align-Anything-Instruction-100K) and [Chinese](https://huggingface.co/datasets/PKU-Alignment/Align-Anything-Instruction-100K-zh) versions, each sourced from different data sets and meticulously refined for quality by GPT-4.
-* **[2024.07.14]** We open-source the align-anything framework.
-
-</details>
-
-## Quick Start
-
-### Easy Installation
-
-```bash
-# clone the repository
-git clone git@github.com:PKU-Alignment/align-anything.git
-cd align-anything
-
-# create virtual env
-conda create -n align-anything python==3.11
-conda activate align-anything
-```
-
-- **`[Optional]`** We recommend installing [CUDA](https://anaconda.org/nvidia/cuda) in the conda environment and set the environment variable.
-
-```bash
-# We tested on the H800 computing cluster, and this version of CUDA works well.
-# You can adjust this version according to the actual situation of the computing cluster.
-
-conda install nvidia/label/cuda-12.2.0::cuda
-export CUDA_HOME=$CONDA_PREFIX
-```
-
-> If your CUDA installed in a different location, such as `/usr/local/cuda/bin/nvcc`, you can set the environment variables as follows:
-
-```bash
-export CUDA_HOME="/usr/local/cuda"
-```
-
-Finally, install `align-anything` by:
-
-```bash
-# We prepare quick installation for training and evaluation.
-# If you only need to use the training or evaluation module,
-# you can install the corresponding dependencies.
-pip install -e .[train] # install the training dependencies
-pip install -e .[evaluate] # install the evaluation dependencies
-
-# If you need to install all dependencies, you can use the following command:
-pip install -e .[all]
-```
-
-<details>
-<summary>Other Dependencies</summary>
-
-
-- `pip install -e .[text-to-audio]`: Install the text-to-audio dependencies.
-- `pip install -e .[minicpmv]`: Install the minicpmv dependencies.
-- `pip install -e .[minicpmo]`: Install the minicpmo dependencies.
-- `pip install -e .[ascend]`: Install the ascend dependencies.
-
-```
-NOTE: The current test environment for Ascend is:
-- Python 3.10.6
-- CANN 8.0.rc3
-- Architecture: aarch64
-- Hardware: 8x Ascend-SNT9B ARM (192 cores, 1536GB memory)
-```
-
-<details>
-  <summary>Install ascend dependencies using our docker image</summary>
-
-<<<<<<< HEAD
-
-  1. **Current Ascend Machine Environment Configuration**  
-     The current environment configuration for the Ascend Machine is as follows:
-
-=======
-  1. **Current Ascend Machine Environment Configuration**  
-     The current environment configuration for the Ascend Machine is as follows:
->>>>>>> c45c4573
-     ```
-     - Python version: 3.10.6
-     - CANN version: 8.0.rc3
-     - Architecture: aarch64
-     - Hardware: 8x Ascend-SNT9B ARM (192 cores, 1536GB memory)
-     - Ascend Driver Version: 23.0.7
-     - AscendHAL Version: 7.35.19
-     - AICPU Version: 1.0
-     - TDT Version: 1.0
-     - Log Version: 1.0
-     - Profiler Version: 2.0
-     - DVPP Kernels Version: 1.1
-     - TSFW Version: 1.0
-     - Inner Version: V100R001C15SPC012B220
-     - Compatible Versions: V100R001C30, V100R001C13, V100R001C15
-     - Compatible Firmware Versions: [7.0.0, 7.1.99]
-     - Package Version: 23.0.7
-     ```
-
-  2. **Create the Docker Container**  
-     To get started with the pre-configured environment, you can use the `setup_docker.sh` script located in the `./scripts` directory to pull the Docker image and create a container with all necessary environments set up:
-<<<<<<< HEAD
-
-       ```
-     cd scripts
-     bash setup_docker.sh
-       ```
-
-=======
-       ```
-       cd scripts
-       bash setup_docker.sh
-       ```
->>>>>>> c45c4573
-     This will automatically pull the Docker image and create a Docker container where all the dependencies and configurations for running the framework are already set up.
-
-  3. **Warning**  
-     **Environment Compatibility**: The environment mentioned above is tested and verified to work. If you attempt to run the setup on other environments, you may encounter issues. In such cases, you will need to perform debugging and adjustments yourself to ensure compatibility with your specific environment.
-
-</details>
-
-</details>
-
-
-### Training
-
-We provide some scripts for quick start, you can find them in the `./scripts` directory. These scripts would automatically download the model and dataset, and run the training or evaluation.
-
-For example, `scripts/llava_dpo.sh` is the script for `Text + Image -> Text` modality, you can run it by:
-
-```bash
-cd scripts
-bash llava_dpo.sh
-```
-
-### Evaluation
-
-After training, you can evaluate the model by running the `scripts/llava_eval.sh` script.
-
-```bash
-cd scripts
-bash llava_eval.sh
-```
-
-You can simply modify the parameters in the script to suit your needs, *e.g.*, the `MODEL_NAME_OR_PATH` for your own model or `TRAIN_DATASETS` for your own dataset. For more details please refer to the [Advanced Usage](#advanced-usage) section.
-
-## Algorithms
-
-We support basic alignment algorithms for different modalities, each of which may involve additional algorithms. For instance, in the text modality, we have also implemented SimPO, KTO, and others.
-
-| Modality                           | SFT  | RM   | DPO  | PPO  |
-| ---------------------------------- | ---- | ---- | ---- | ---- |
-| `Text -> Text (t2t)`               | ✔️    | ✔️    | ✔️    | ✔️    |
-| `Text+Image -> Text (ti2t)`        | ✔️    | ✔️    | ✔️    | ✔️    |
-| `Text+Image -> Text+Image (ti2ti)` | ✔️    | ✔️    | ✔️    | ✔️    |
-| `Text+Audio -> Text (ta2t)`        | ✔️    | ✔️    | ✔️    | ✔️    |
-| `Text+Video -> Text (tv2t)`        | ✔️    | ✔️    | ✔️    | ✔️    |
-| `Text -> Image (t2i)`              | ✔️    | ⚒️    | ✔️    | ⚒️    |
-| `Text -> Video (t2v)`              | ✔️    | ⚒️    | ✔️    | ⚒️    |
-| `Text -> Audio (t2a)`              | ✔️    | ⚒️    | ✔️    | ⚒️    |
-| `Text+Video -> Action (tv2act)`    | ✔️    | ⚒️    | ⚒️    | ⚒️    |
-
-## Evaluation
-
-We support evaluation datasets for `Text -> Text`, `Text+Image -> Text` and `Text -> Image`.
-
-| Modality | Supported Benchmarks                                         |
-| :------- | :----------------------------------------------------------- |
-| `t2t`    | [ARC](https://huggingface.co/datasets/allenai/ai2_arc), [BBH](https://huggingface.co/datasets/lukaemon/bbh), [Belebele](https://huggingface.co/datasets/facebook/belebele), [CMMLU](https://huggingface.co/datasets/haonan-li/cmmlu), [GSM8K](https://huggingface.co/datasets/openai/gsm8k), [HumanEval](https://huggingface.co/datasets/openai/openai_humaneval), [MMLU](https://huggingface.co/datasets/cais/mmlu), [MMLU-Pro](https://huggingface.co/datasets/TIGER-Lab/MMLU-Pro), [MT-Bench](https://huggingface.co/datasets/HuggingFaceH4/mt_bench_prompts), [PAWS-X](https://huggingface.co/datasets/google-research-datasets/paws-x), [RACE](https://huggingface.co/datasets/ehovy/race), [TruthfulQA ](https://huggingface.co/datasets/truthfulqa/truthful_qa) |
-| `ti2t`   | [A-OKVQA](https://huggingface.co/datasets/HuggingFaceM4/A-OKVQA), [LLaVA-Bench(COCO)](https://huggingface.co/datasets/lmms-lab/llava-bench-coco), [LLaVA-Bench(wild)](https://huggingface.co/datasets/lmms-lab/llava-bench-in-the-wild), [MathVista](https://huggingface.co/datasets/AI4Math/MathVista), [MM-SafetyBench](https://huggingface.co/datasets/PKU-Alignment/MM-SafetyBench), [MMBench](https://huggingface.co/datasets/lmms-lab/MMBench), [MME](https://huggingface.co/datasets/lmms-lab/MME), [MMMU](https://huggingface.co/datasets/MMMU/MMMU), [MMStar](https://huggingface.co/datasets/Lin-Chen/MMStar), [MMVet](https://huggingface.co/datasets/lmms-lab/MMVet), [POPE](https://huggingface.co/datasets/lmms-lab/POPE), [ScienceQA](https://huggingface.co/datasets/derek-thomas/ScienceQA), [SPA-VL](https://huggingface.co/datasets/sqrti/SPA-VL), [TextVQA](https://huggingface.co/datasets/lmms-lab/textvqa), [VizWizVQA](https://huggingface.co/datasets/lmms-lab/VizWiz-VQA) |
-| `tv2t`   | [MVBench](https://huggingface.co/datasets/OpenGVLab/MVBench), [Video-MME](https://huggingface.co/datasets/lmms-lab/Video-MME) |
-| `ta2t`   | [AIR-Bench](https://huggingface.co/datasets/qyang1021/AIR-Bench-Dataset) |
-| `t2i`    | [ImageReward](https://huggingface.co/datasets/THUDM/ImageRewardDB), [HPSv2](https://huggingface.co/datasets/zhwang/HPDv2), [COCO-30k(FID)](https://huggingface.co/datasets/sayakpaul/coco-30-val-2014) |
-| `t2v`    | [ChronoMagic-Bench](https://huggingface.co/datasets/BestWishYsh/ChronoMagic-Bench) |
-| `t2a`    | [AudioCaps(FAD)](https://huggingface.co/datasets/AudioLLMs/audiocaps_test) |
-| `tv2act` | ⚒️                                                            |
-
-- ⚒️ : coming soon.
-
-
-## Wandb Logger
-
-We support `wandb` logging. By default, it is set to offline. If you need to view wandb logs online, you can specify the environment variables of `WANDB_API_KEY` before starting the training:
-
-```bash
-export WANDB_API_KEY="..."  # your W&B API key here
-```
-
-## Advanced Usage
-
-### Training
-
-**Q (Training Model Registration):** What models are supported for training? What should I pay attention to if I want to use my own model?
-
-*A:* The models registration of align-anything is 2 folds:
-
-1. The model has been manually supported by the align-anything team, they are:
-
-| Modality                   | Models                                                       |
-| -------------------------- | ------------------------------------------------------------ |
-| `Text -> Text`             | [meta-llama/Llama-3.1-8B-Instruct series](https://huggingface.co/meta-llama/Llama-3.1-8B-Instruct) (Llama3, Llama2 is also supported) |
-| `Text+Image -> Text`       | [LLaVA series](https://huggingface.co/collections/llava-hf/llava-15-65f762d5b6941db5c2ba07e0), [LLaVA-Next series](https://huggingface.co/collections/llava-hf/llava-next-65f75c4afac77fd37dbbe6cf), [openbmb/MiniCPM-V](https://huggingface.co/openbmb/MiniCPM-V/tree/main) and [LLaMA-3.2-Vision-Instruct](https://huggingface.co/meta-llama/Llama-3.2-11B-Vision-Instruct) |
-| `Text+Image -> Text+Image` | [facebook/chameleon-7b](https://huggingface.co/facebook/chameleon-7b) |
-| `Text+Audio -> Text`       | [Qwen/Qwen2-Audio-7B-Instruct](https://huggingface.co/Qwen/Qwen2-Audio-7B-Instruct) |
-| `Text+Video -> Text`       | [Qwen/Qwen2-VL-7B-Instruct](https://huggingface.co/Qwen/Qwen2-VL-7B-Instruct) |
-| `Text -> Image`            | [CompVis/stable-diffusion-v1-4](https://huggingface.co/CompVis/stable-diffusion-v1-4) |
-| `Text -> Video`            | [ali-vilab/text-to-video-ms-1.7b](https://huggingface.co/ali-vilab/text-to-video-ms-1.7b) |
-| `Text -> Audio`            | [cvssp/audioldm-s-full-v2](https://huggingface.co/cvssp/audioldm-s-full-v2) |
-
-Besides, you can also use your own model for training, you can refer to the here (sorry, corresponding docs will be uploaded later) for the model registration.
-
-**Q (Training Dataset Registration):** What datasets are supported for training? What should I pay attention to if I want to use my own dataset?
-
-*A:* We prepare `datasets_formatter` for dataset registration. Its core function is to mapping the dataset key to conversation format.
-
-Basically, we support 3 types of dataset format:
-
-| Type                        | Description                                                  |
-| --------------------------- | ------------------------------------------------------------ |
-| `format_supervised_sample`  | Mapping the dataset to the supervised training format (For SFT). |
-| `format_preference_sample`  | Mapping the dataset to the preference training format (For RM, DPO, KTO, *etc.*). |
-| `format_prompt_only_sample` | Mapping the dataset to the unique prompt only training format (For PPO). |
-
-We introduce the following example below, and you can refer to [here](./align_anything/configs/format_dataset.py) for more details.
-
-
-- `format_supervised_sample`:
-
-<details>
-<summary>Click to expand</summary>
-
-
-```python
-@register_template('Alpaca')
-class Alpaca(BaseFormatter):
-
-    def format_supervised_sample(self, raw_sample: dict[str, Any]) -> tuple[list[dict[str, Any]], dict]:
-        prompt = ' '.join((raw_sample['instruction'], raw_sample['input']))
-        response = raw_sample['output']
-        return [
-            {"role": "user", "content": prompt},
-            {"role": "assistant", "content": response},
-        ], {}
-```
-
-</details>
-
-- `format_preference_sample`:
-
-<details>
-<summary>Click to expand</summary>
-
-
-```python
-@register_template('AA_TI2T')
-class AA_TI2T(BaseFormatter):
-    system_prompt: str = ""
-
-    def format_preference_sample(self, raw_sample: dict[str, Any]) -> tuple[list[dict[str, Any]], list[dict[str, Any]], dict[str, Any]]:
-        better_id = int(raw_sample['overall_response'])
-        worse_id = 2 if better_id==1 else 1
-
-        if better_id not in [1, 2] or worse_id not in [1, 2]:
-            return [], [], {}
-
-        raw_better_response = raw_sample[f'response_{better_id}']
-        raw_worse_response = raw_sample[f'response_{worse_id}']
-        prompt = raw_sample['question']
-        image = raw_sample['image'].convert('RGBA')
-        better_conversation = [
-            {'role': 'user', 'content': [
-                    {'type': 'image'},
-                    {'type': 'text', 'text': prompt},
-                ]
-            },
-            {'role': 'assistant', 'content': [{'type': 'text', 'text': raw_better_response}]},
-        ]
-        worse_conversation = [
-            {'role': 'user', 'content': [
-                    {'type': 'image'},
-                    {'type': 'text', 'text': prompt},
-                ]
-            },
-            {'role': 'assistant', 'content': [{'type': 'text', 'text': raw_worse_response}]},
-        ]
-
-        meta_info = {
-            'image': image,
-            'better_response': raw_better_response,
-            'worse_response': raw_worse_response,
-        }
-
-        return better_conversation, worse_conversation, meta_info
-```
-
-</details>
-
-- `format_prompt_only_sample`:
-
-<details>
-<summary>Click to expand</summary>
-
-
-```python
-@register_template('AA_TA2T')
-class AA_TA2T(BaseFormatter):
-    system_prompt: str = 'You are a helpful assistant.'
-
-    def format_prompt_only_sample(self, raw_sample: dict[str, Any]) -> dict[str, Any]:
-        prompt = raw_sample['prompt']
-        audio_path = raw_sample['audio_path']
-
-        conversation = [
-            {'role': 'system', 'content': [{'type': 'text', 'text': self.system_prompt}]},
-            {'role': 'user', 'content': [
-                    {'type': 'audio', 'audio_url': audio_path},
-                    {'type': 'text', 'text': prompt},
-                ]},
-        ]
-
-        return conversation, {'audio_path': audio_path}
-```
-
-</details>
-
-### Evaluation
-
-**Q (Evaluation Model Registration):** What models are supported for evaluation? What should I pay attention to if I want to use my own model?
-
-*A:* Register your model to use align-anything for evaluation is easy, you only need to add your model special token to the `./align_anything/configs/eval_template.py` file.
-
-For example, if you want to use [liuhaotian/llava-v1.5-7b](https://huggingface.co/liuhaotian/llava-v1.5-7b) for evaluation, you need to add the following template for it to the `./align_anything/configs/eval_template.py` file:
-
-```python
-@register_template('Llava')
-class Llava:
-    system_prompt: str = ''
-    user_prompt: str = 'USER: \n<image>{input}'
-    assistant_prompt: str = '\nASSISTANT:{output}'
-    split_token: str = 'ASSISTANT:'
-    separator: str = '###'
-```
-
-### Evaluation
-
-All evaluation scripts can be found in the `./scripts`. The `./scripts/evaluate.sh` script runs model evaluation on the benchmarks, and parameters that require user input have been left empty. The corresponding script is as follow:
-
-You can modify the configuration files for the benchmarks in [this directory](https://github.com/PKU-Alignment/align-anything/tree/main/align_anything/configs/evaluation/benchmarks) to suit specific evaluation tasks and models, and adjust inference parameters for [vLLM](https://github.com/PKU-Alignment/align-anything/tree/main/align_anything/configs/evaluation/vllm) or [DeepSpeed](https://github.com/PKU-Alignment/align-anything/tree/main/align_anything/configs/evaluation/deepspeed) based on your generation backend. For more details about the evaluation pipeline, refer to the [here](https://github.com/PKU-Alignment/align-anything/blob/main/align_anything/evaluation/README.md).
-
-## Inference
-
-### Multi-Modal CLI
-
-```bash
-# Omni-modal inference
-python3 -m align_anything.serve.omni_modal_cli --model_name_or_path openbmb/MiniCPM-o-2_6
-
-# Image inference
-python3 -m align_anything.serve.multi_modal_cli --model_name_or_path llava-hf/llava-1.5-7b-hf --modality image
-
-# Audio inference
-python3 -m align_anything.serve.multi_modal_cli --model_name_or_path Qwen/Qwen2-Audio-7B-Instruct --modality audio
-
-# Video inference
-python3 -m align_anything.serve.multi_modal_cli --model_name_or_path llava-hf/LLaVA-NeXT-Video-7B-hf --modality video
-```
-
-<img src="assets/cli.jpg" alt="multi_modal_cli" style="width:600px;">
-
-
-### Interactive Client
-
-```bash
-python3 -m align_anything.serve.cli --model_name_or_path your_model_name_or_path
-```
-
-<img src="assets/cli_demo.gif" alt="cli_demo" style="width:600px;">
-
-
-### Interactive Arena
-
-```bash
-python3 -m align_anything.serve.arena \
-    --red_corner_model_name_or_path your_red_model_name_or_path \
-    --blue_corner_model_name_or_path your_blue_model_name_or_path
-```
-
-<img src="assets/arena_demo.gif" alt="arena_demo" style="width:600px;">
-
-## New Feature: Align VLA
-
-|              | <details><summary>prompt</summary>navigate to a basketball</details> | <details><summary>prompt</summary>find to a basketball</details> | <details><summary>prompt</summary>locate a vase.</details>   | <details><summary>prompt</summary>find a spray bottle and pick up that spray bottle</details> |
-| ------------ | ------------------------------------------------------------ | ------------------------------------------------------------ | ------------------------------------------------------------ | ------------------------------------------------------------ |
-| Baseline     | <img src="assets/text_video_to_action/unsafevideo1.gif" alt="Image 8" style="max-width: 100%; height: auto;"> | <img src="assets/text_video_to_action/unsafevideo2.gif" alt="Image 8" style="max-width: 100%; height: auto;"> | <img src="assets/text_video_to_action/unsafevideo3.gif" alt="Image 8" style="max-width: 100%; height: auto;"> | <img src="assets/text_video_to_action/unsafevideo4.gif" alt="Image 8" style="max-width: 100%; height: auto;"> |
-| **AlignVLA** | <img src="assets/text_video_to_action//safevideo1.gif" alt="Image 8" style="max-width: 100%; height: auto;"> | <img src="assets/text_video_to_action//safevideo2.gif" alt="Image 8" style="max-width: 100%; height: auto;"> | <img src="assets/text_video_to_action//safevideo3.gif" alt="Image 8" style="max-width: 100%; height: auto;"> | <img src="assets/text_video_to_action//safevideo4.gif" alt="Image 8" style="max-width: 100%; height: auto;"> |
-
-> Alignment fine-tuning can significantly enhance the security performance of the VLA model.
-
-### Downloading the training data
-
-```bash
-python -m align_anything.trainers.text_video_to_action.download_training_data --save_dir ./path/to/your/data  --types astar
-```
-
-Then decompress the compressed data package.
-
-### Training
-
-modify ``HOME_PREFIX`` in ``align-anything/scripts/il_training.sh`` to your local data path.
-
-```bash
-bash scripts/il_training.sh
-```
-
-More details on [AlignVLA](align_anything/trainers/text_video_to_action/README.md)
-
-
-
-## Citation
-
-Please cite the repo if you find the data or code in this repo useful 😊
-
-```bibtex
-@inproceedings{ji2024align,
-  title={Align Anything: Training All-Modality Models to Follow Instructions with Language Feedback},
-  author={Jiaming Ji and Jiayi Zhou and Hantao Lou and Boyuan Chen and Donghai Hong and Xuyao Wang and Wenqi Chen and Kaile Wang and Rui Pan and Jiahao Li and Mohan Wang and Josef Dai and Tianyi Qiu and Hua Xu and Dong Li and Weipeng Chen and Jun Song and Bo Zheng and Yaodong Yang},
-  year={2024},
-  url={https://arxiv.org/abs/2412.15838}
-}
-```
-
-
-## Report Issues
-
-If you have any questions in the process of using align-anything, don't hesitate to ask your questions on [the GitHub issue page](https://github.com/PKU-Alignment/align-anything/issues/new/choose), we will reply to you in 2-3 working days.
-
-# License
-
+<!-- markdownlint-disable first-line-h1 -->
+<!-- markdownlint-disable html -->
+
+<div align="center">
+  <img src="assets/logo.jpg" width="390"/>
+  <div>&nbsp;</div>
+  <div align="center">
+    <b><font size="5">project website</font></b>
+    <sup>
+      <a href="https://space.bilibili.com/3493095748405551?spm_id_from=333.337.search-card.all.click">
+        <i><font size="4">HOT</font></i>
+      </a>
+    </sup>
+    &nbsp;&nbsp;&nbsp;&nbsp;
+    <b><font size="5">PKU-Alignment Team</font></b>
+    <sup>
+      <a href="https://space.bilibili.com/3493095748405551?spm_id_from=333.337.search-card.all.click">
+        <i><font size="4">welcome</font></i>
+      </a>
+    </sup>
+  </div>
+  <div>&nbsp;</div>
+
+
+[![PyPI](https://img.shields.io/pypi/v/align-anything?logo=pypi)](https://pypi.org/project/align-anything)
+[![License](https://img.shields.io/github/license/PKU-Alignment/align-anything?label=license)](#license)
+
+[📘Documentation](https://align-anything.readthedocs.io/) |
+[🛠️Quick Start](#quick-start) |
+[🚀Algorithms](#algorithms) |
+[👀Evaluation](#evaluation) |
+[🤔Reporting Issues](#report-issues)
+</div>
+
+<div align="center">
+
+
+[Our All-Modality Alignment Datasets](https://huggingface.co/datasets/PKU-Alignment/align-anything)
+
+</div>
+
+Align-Anything aims to align any modality large models (any-to-any models), including LLMs, VLMs, and others, with human intentions and values. More details about the definition and milestones of alignment for Large Models can be found in [AI Alignment](https://alignmentsurvey.com). Overall, this framework has the following characteristics:
+
+- **Highly Modular Framework.** Its versatility stems from the abstraction of different algorithm types and well-designed APIs, allowing users to easily modify and customize the code for different tasks (see [framework design](https://align-anything.readthedocs.io/)).
+- **Various Modality Model Fine-Tuning.** Fine-tuning capabilities for models such as LLaMA3.2, LLaVA, Gemma, Qwen2Audio, Chameleon, and others (see [Model Zoo](#advanced-usage)).
+- **Different Alignment Methods.** Different alignment algorithms, including SFT, DPO, PPO, and others (see [scripts](./scripts)).
+- **Multi-Modal CLI.** Multi-modal CLI for image, audio, and video modalities (see [multi-modal CLI](#multi-modal-cli)).
+- **O1-like Training.** O1-like training based on [DollyTails](https://huggingface.co/datasets/PKU-Alignment/DollyTails-12K) (see [scripts/llama_sft_o1.sh](./scripts)).
+
+**Note:** We provide a [quick start guide](https://align-anything.readthedocs.io/) for users to quickly get the code structure and development details.
+
+
+## 📣 News
+
+* **`Coming Soon`** ⚡️⚡️⚡️ We plan to separate the evaluation component from align-anything and establish eval-anything as a dedicated repository for large-scale evaluation of any-to-any models. Meanwhile, align-anything will remain focused on the post-training alignment of any-to-any models.
+
+* **[2025.03.11]** 🎉🎉🎉 We support the installation of **Huawei Ascend** dependencies through pre-set Docker image.
+
+* **[2025.03.02]** 🎉🎉🎉 We have implemented alignment training for Vision-Language-Action Models in embodied intelligence, see [VLA Trainer](https://github.com/PKU-Alignment/align-anything/tree/main/align_anything/trainers/text_video_to_action), with more features coming soon!
+
+* **[2025.02.28]** 🤝🤝🤝 We supported the training and inference of align-anything on Huawei Ascend NPU.
+
+  >  近期align-anything团队正在和华为昇腾团队积极联合开发，基于VLLMs-Ascend上的全模态推理和对齐微调。
+
+* **[2025.02.28]** 🤗🤗🤗 We open-sourced [🤗Align-DS-V](https://huggingface.co/PKU-Alignment/Align-DS-V), an experimental vision-language model based on [DeepSeek-R1-Distill-Llama-8B](https://github.com/deepseek-ai/DeepSeek-R1), which enhances reasoning by incorporating additional modalities into the language model. The model has already surpassed **18,000+** downloads!
+
+* **[2025.02.28]** We supported the alignment fine-tuning of DeepSeek’s Unified Multimodal Understanding and Generation Models, as well as the SFT and DPO of the [**Janus-Series**](https://github.com/deepseek-ai/Janus). You can find the examples in the `./scripts` and `./projects/janus` directory.
+
+* **[2025.02.19]** We supported the alignment methods **GRPO** used in DeepSeek R1. See [GRPO Trainer](https://github.com/PKU-Alignment/align-anything/blob/main/align_anything/trainers/text_to_text/grpo.py).
+
+* **[2025.01.21]** We supported the alignment fine-tuning of **MiniCPM-o** (audio & image), also included in [the official repository’s README recommendations](https://github.com/OpenBMB/MiniCPM-o#with-align-anything-). See [GRPO Trainer](https://github.com/PKU-Alignment/align-anything/blob/main/align_anything/trainers/text_to_text/grpo.py).
+
+* **[2025.01.17]** 🔥🔥🔥 We supported the fine-tuning of **O1-like reasoning in the text2text modality** (see [DollyTails](https://huggingface.co/datasets/PKU-Alignment/DollyTails-12K)), with multimodal and additional modalities coming soon!
+
+* **[2024.11.20]** We release a bunch of scripts for all-modality models [here](./scripts). You can directly run the scripts to fine-tune your models, without any need to modify the code.
+
+* **[2024.10.11]** We supported the alignment fine-tuning of the latest **Emu3** model.
+
+* **[2024.10.10]** We contributed to the evaluation of new modalities, particularly the performance assessment of text-video-to-text models.
+
+* **[2024.08.29]** 💡💡💡 We supported learning from language feedback (different from binary feedback). For more details, see [lang-feedback](https://github.com/PKU-Alignment/align-anything/tree/main/projects/lang_feedback).
+<details><summary>More News</summary>
+
+* **[2024.10.10]** We support SFT for `Any -> Any` modality models Emu3.
+* **[2024.09.24]** We support SFT, DPO, RM and PPO for `Text + Video -> Text` modality models.
+* **[2024.09.13]** We support SFT, DPO, RM and PPO for `Text + Audio -> Text` modality models.
+* **[2024.08.17]** We support DPO and PPO for `Text+Image -> Text+Image` modality models.
+* **[2024.08.15]** We support a new function in the evaluation module: the `models_pk` script in [here](./scripts/models_pk.sh), which enables comparing the performance of two models across different benchmarks.
+* **[2024.08.06]** We restructure the framework to support any modality evaluation and the supported benchmark list is [here](https://github.com/PKU-Alignment/align-anything/tree/main/align_anything/evaluation/benchmarks).
+* **[2024.08.06]** We support `Text+Image -> Text+Image` modality for the SFT trainer and Chameleon models.
+* **[2024.07.23]** We support `Text -> Image`, `Text -> Audio`, and `Text -> Video` modalities for the SFT trainer and DPO trainer.
+* **[2024.07.22]** We support the **Chameleon** model for the SFT trainer and DPO trainer!
+* **[2024.07.17]** We open-source the Align-Anything-Instruction-100K dataset for text modality. This dataset is available in both [English](https://huggingface.co/datasets/PKU-Alignment/Align-Anything-Instruction-100K) and [Chinese](https://huggingface.co/datasets/PKU-Alignment/Align-Anything-Instruction-100K-zh) versions, each sourced from different data sets and meticulously refined for quality by GPT-4.
+* **[2024.07.14]** We open-source the align-anything framework.
+
+</details>
+
+<details><summary>More News</summary>
+
+
+* **[2024.10.10]** We support SFT for `Any -> Any` modality models Emu3.
+* **[2024.09.24]** We support SFT, DPO, RM and PPO for `Text + Video -> Text` modality models.
+* **[2024.09.13]** We support SFT, DPO, RM and PPO for `Text + Audio -> Text` modality models.
+* **[2024.08.17]** We support DPO and PPO for `Text+Image -> Text+Image` modality models.
+* **[2024.08.15]** We support a new function in the evaluation module: the `models_pk` script in [here](./scripts/models_pk.sh), which enables comparing the performance of two models across different benchmarks.
+* **[2024.08.06]** We restructure the framework to support any modality evaluation and the supported benchmark list is [here](https://github.com/PKU-Alignment/align-anything/tree/main/align_anything/evaluation/benchmarks).
+* **[2024.08.06]** We support `Text+Image -> Text+Image` modality for the SFT trainer and Chameleon models.
+* **[2024.07.23]** We support `Text -> Image`, `Text -> Audio`, and `Text -> Video` modalities for the SFT trainer and DPO trainer.
+* **[2024.07.22]** We support the **Chameleon** model for the SFT trainer and DPO trainer!
+* **[2024.07.17]** We open-source the Align-Anything-Instruction-100K dataset for text modality. This dataset is available in both [English](https://huggingface.co/datasets/PKU-Alignment/Align-Anything-Instruction-100K) and [Chinese](https://huggingface.co/datasets/PKU-Alignment/Align-Anything-Instruction-100K-zh) versions, each sourced from different data sets and meticulously refined for quality by GPT-4.
+* **[2024.07.14]** We open-source the align-anything framework.
+
+</details>
+
+## Quick Start
+
+### Easy Installation
+
+```bash
+# clone the repository
+git clone git@github.com:PKU-Alignment/align-anything.git
+cd align-anything
+
+# create virtual env
+conda create -n align-anything python==3.11
+conda activate align-anything
+```
+
+- **`[Optional]`** We recommend installing [CUDA](https://anaconda.org/nvidia/cuda) in the conda environment and set the environment variable.
+
+```bash
+# We tested on the H800 computing cluster, and this version of CUDA works well.
+# You can adjust this version according to the actual situation of the computing cluster.
+
+conda install nvidia/label/cuda-12.2.0::cuda
+export CUDA_HOME=$CONDA_PREFIX
+```
+
+> If your CUDA installed in a different location, such as `/usr/local/cuda/bin/nvcc`, you can set the environment variables as follows:
+
+```bash
+export CUDA_HOME="/usr/local/cuda"
+```
+
+Finally, install `align-anything` by:
+
+```bash
+# We prepare quick installation for training and evaluation.
+# If you only need to use the training or evaluation module,
+# you can install the corresponding dependencies.
+pip install -e .[train] # install the training dependencies
+pip install -e .[evaluate] # install the evaluation dependencies
+
+# If you need to install all dependencies, you can use the following command:
+pip install -e .[all]
+```
+
+<details>
+<summary>Other Dependencies</summary>
+
+
+- `pip install -e .[text-to-audio]`: Install the text-to-audio dependencies.
+- `pip install -e .[minicpmv]`: Install the minicpmv dependencies.
+- `pip install -e .[minicpmo]`: Install the minicpmo dependencies.
+- `pip install -e .[ascend]`: Install the ascend dependencies.
+
+```
+NOTE: The current test environment for Ascend is:
+- Python 3.10.6
+- CANN 8.0.rc3
+- Architecture: aarch64
+- Hardware: 8x Ascend-SNT9B ARM (192 cores, 1536GB memory)
+```
+
+<details>
+  <summary>Install ascend dependencies using our docker image</summary>
+
+
+  1. **Current Ascend Machine Environment Configuration**  
+     The current environment configuration for the Ascend Machine is as follows:
+
+     ```
+     - Python version: 3.10.6
+     - CANN version: 8.0.rc3
+     - Architecture: aarch64
+     - Hardware: 8x Ascend-SNT9B ARM (192 cores, 1536GB memory)
+     - Ascend Driver Version: 23.0.7
+     - AscendHAL Version: 7.35.19
+     - AICPU Version: 1.0
+     - TDT Version: 1.0
+     - Log Version: 1.0
+     - Profiler Version: 2.0
+     - DVPP Kernels Version: 1.1
+     - TSFW Version: 1.0
+     - Inner Version: V100R001C15SPC012B220
+     - Compatible Versions: V100R001C30, V100R001C13, V100R001C15
+     - Compatible Firmware Versions: [7.0.0, 7.1.99]
+     - Package Version: 23.0.7
+     ```
+
+  2. **Create the Docker Container**  
+     To get started with the pre-configured environment, you can use the `setup_docker.sh` script located in the `./scripts` directory to pull the Docker image and create a container with all necessary environments set up:
+
+       ```
+       cd scripts
+       bash setup_docker.sh
+       ```
+
+     This will automatically pull the Docker image and create a Docker container where all the dependencies and configurations for running the framework are already set up.
+
+  3. **Warning**  
+     **Environment Compatibility**: The environment mentioned above is tested and verified to work. If you attempt to run the setup on other environments, you may encounter issues. In such cases, you will need to perform debugging and adjustments yourself to ensure compatibility with your specific environment.
+
+</details>
+
+</details>
+
+
+### Training
+
+We provide some scripts for quick start, you can find them in the `./scripts` directory. These scripts would automatically download the model and dataset, and run the training or evaluation.
+
+For example, `scripts/llava_dpo.sh` is the script for `Text + Image -> Text` modality, you can run it by:
+
+```bash
+cd scripts
+bash llava_dpo.sh
+```
+
+### Evaluation
+
+After training, you can evaluate the model by running the `scripts/llava_eval.sh` script.
+
+```bash
+cd scripts
+bash llava_eval.sh
+```
+
+You can simply modify the parameters in the script to suit your needs, *e.g.*, the `MODEL_NAME_OR_PATH` for your own model or `TRAIN_DATASETS` for your own dataset. For more details please refer to the [Advanced Usage](#advanced-usage) section.
+
+## Algorithms
+
+We support basic alignment algorithms for different modalities, each of which may involve additional algorithms. For instance, in the text modality, we have also implemented SimPO, KTO, and others.
+
+| Modality                           | SFT  | RM   | DPO  | PPO  |
+| ---------------------------------- | ---- | ---- | ---- | ---- |
+| `Text -> Text (t2t)`               | ✔️    | ✔️    | ✔️    | ✔️    |
+| `Text+Image -> Text (ti2t)`        | ✔️    | ✔️    | ✔️    | ✔️    |
+| `Text+Image -> Text+Image (ti2ti)` | ✔️    | ✔️    | ✔️    | ✔️    |
+| `Text+Audio -> Text (ta2t)`        | ✔️    | ✔️    | ✔️    | ✔️    |
+| `Text+Video -> Text (tv2t)`        | ✔️    | ✔️    | ✔️    | ✔️    |
+| `Text -> Image (t2i)`              | ✔️    | ⚒️    | ✔️    | ⚒️    |
+| `Text -> Video (t2v)`              | ✔️    | ⚒️    | ✔️    | ⚒️    |
+| `Text -> Audio (t2a)`              | ✔️    | ⚒️    | ✔️    | ⚒️    |
+| `Text+Video -> Action (tv2act)`    | ✔️    | ⚒️    | ⚒️    | ⚒️    |
+
+## Evaluation
+
+We support evaluation datasets for `Text -> Text`, `Text+Image -> Text` and `Text -> Image`.
+
+| Modality | Supported Benchmarks                                         |
+| :------- | :----------------------------------------------------------- |
+| `t2t`    | [ARC](https://huggingface.co/datasets/allenai/ai2_arc), [BBH](https://huggingface.co/datasets/lukaemon/bbh), [Belebele](https://huggingface.co/datasets/facebook/belebele), [CMMLU](https://huggingface.co/datasets/haonan-li/cmmlu), [GSM8K](https://huggingface.co/datasets/openai/gsm8k), [HumanEval](https://huggingface.co/datasets/openai/openai_humaneval), [MMLU](https://huggingface.co/datasets/cais/mmlu), [MMLU-Pro](https://huggingface.co/datasets/TIGER-Lab/MMLU-Pro), [MT-Bench](https://huggingface.co/datasets/HuggingFaceH4/mt_bench_prompts), [PAWS-X](https://huggingface.co/datasets/google-research-datasets/paws-x), [RACE](https://huggingface.co/datasets/ehovy/race), [TruthfulQA ](https://huggingface.co/datasets/truthfulqa/truthful_qa) |
+| `ti2t`   | [A-OKVQA](https://huggingface.co/datasets/HuggingFaceM4/A-OKVQA), [LLaVA-Bench(COCO)](https://huggingface.co/datasets/lmms-lab/llava-bench-coco), [LLaVA-Bench(wild)](https://huggingface.co/datasets/lmms-lab/llava-bench-in-the-wild), [MathVista](https://huggingface.co/datasets/AI4Math/MathVista), [MM-SafetyBench](https://huggingface.co/datasets/PKU-Alignment/MM-SafetyBench), [MMBench](https://huggingface.co/datasets/lmms-lab/MMBench), [MME](https://huggingface.co/datasets/lmms-lab/MME), [MMMU](https://huggingface.co/datasets/MMMU/MMMU), [MMStar](https://huggingface.co/datasets/Lin-Chen/MMStar), [MMVet](https://huggingface.co/datasets/lmms-lab/MMVet), [POPE](https://huggingface.co/datasets/lmms-lab/POPE), [ScienceQA](https://huggingface.co/datasets/derek-thomas/ScienceQA), [SPA-VL](https://huggingface.co/datasets/sqrti/SPA-VL), [TextVQA](https://huggingface.co/datasets/lmms-lab/textvqa), [VizWizVQA](https://huggingface.co/datasets/lmms-lab/VizWiz-VQA) |
+| `tv2t`   | [MVBench](https://huggingface.co/datasets/OpenGVLab/MVBench), [Video-MME](https://huggingface.co/datasets/lmms-lab/Video-MME) |
+| `ta2t`   | [AIR-Bench](https://huggingface.co/datasets/qyang1021/AIR-Bench-Dataset) |
+| `t2i`    | [ImageReward](https://huggingface.co/datasets/THUDM/ImageRewardDB), [HPSv2](https://huggingface.co/datasets/zhwang/HPDv2), [COCO-30k(FID)](https://huggingface.co/datasets/sayakpaul/coco-30-val-2014) |
+| `t2v`    | [ChronoMagic-Bench](https://huggingface.co/datasets/BestWishYsh/ChronoMagic-Bench) |
+| `t2a`    | [AudioCaps(FAD)](https://huggingface.co/datasets/AudioLLMs/audiocaps_test) |
+| `tv2act` | ⚒️                                                            |
+
+- ⚒️ : coming soon.
+
+
+## Wandb Logger
+
+We support `wandb` logging. By default, it is set to offline. If you need to view wandb logs online, you can specify the environment variables of `WANDB_API_KEY` before starting the training:
+
+```bash
+export WANDB_API_KEY="..."  # your W&B API key here
+```
+
+## Advanced Usage
+
+### Training
+
+**Q (Training Model Registration):** What models are supported for training? What should I pay attention to if I want to use my own model?
+
+*A:* The models registration of align-anything is 2 folds:
+
+1. The model has been manually supported by the align-anything team, they are:
+
+| Modality                   | Models                                                       |
+| -------------------------- | ------------------------------------------------------------ |
+| `Text -> Text`             | [meta-llama/Llama-3.1-8B-Instruct series](https://huggingface.co/meta-llama/Llama-3.1-8B-Instruct) (Llama3, Llama2 is also supported) |
+| `Text+Image -> Text`       | [LLaVA series](https://huggingface.co/collections/llava-hf/llava-15-65f762d5b6941db5c2ba07e0), [LLaVA-Next series](https://huggingface.co/collections/llava-hf/llava-next-65f75c4afac77fd37dbbe6cf), [openbmb/MiniCPM-V](https://huggingface.co/openbmb/MiniCPM-V/tree/main) and [LLaMA-3.2-Vision-Instruct](https://huggingface.co/meta-llama/Llama-3.2-11B-Vision-Instruct) |
+| `Text+Image -> Text+Image` | [facebook/chameleon-7b](https://huggingface.co/facebook/chameleon-7b) |
+| `Text+Audio -> Text`       | [Qwen/Qwen2-Audio-7B-Instruct](https://huggingface.co/Qwen/Qwen2-Audio-7B-Instruct) |
+| `Text+Video -> Text`       | [Qwen/Qwen2-VL-7B-Instruct](https://huggingface.co/Qwen/Qwen2-VL-7B-Instruct) |
+| `Text -> Image`            | [CompVis/stable-diffusion-v1-4](https://huggingface.co/CompVis/stable-diffusion-v1-4) |
+| `Text -> Video`            | [ali-vilab/text-to-video-ms-1.7b](https://huggingface.co/ali-vilab/text-to-video-ms-1.7b) |
+| `Text -> Audio`            | [cvssp/audioldm-s-full-v2](https://huggingface.co/cvssp/audioldm-s-full-v2) |
+
+Besides, you can also use your own model for training, you can refer to the here (sorry, corresponding docs will be uploaded later) for the model registration.
+
+**Q (Training Dataset Registration):** What datasets are supported for training? What should I pay attention to if I want to use my own dataset?
+
+*A:* We prepare `datasets_formatter` for dataset registration. Its core function is to mapping the dataset key to conversation format.
+
+Basically, we support 3 types of dataset format:
+
+| Type                        | Description                                                  |
+| --------------------------- | ------------------------------------------------------------ |
+| `format_supervised_sample`  | Mapping the dataset to the supervised training format (For SFT). |
+| `format_preference_sample`  | Mapping the dataset to the preference training format (For RM, DPO, KTO, *etc.*). |
+| `format_prompt_only_sample` | Mapping the dataset to the unique prompt only training format (For PPO). |
+
+We introduce the following example below, and you can refer to [here](./align_anything/configs/format_dataset.py) for more details.
+
+
+- `format_supervised_sample`:
+
+<details>
+<summary>Click to expand</summary>
+
+
+```python
+@register_template('Alpaca')
+class Alpaca(BaseFormatter):
+
+    def format_supervised_sample(self, raw_sample: dict[str, Any]) -> tuple[list[dict[str, Any]], dict]:
+        prompt = ' '.join((raw_sample['instruction'], raw_sample['input']))
+        response = raw_sample['output']
+        return [
+            {"role": "user", "content": prompt},
+            {"role": "assistant", "content": response},
+        ], {}
+```
+
+</details>
+
+- `format_preference_sample`:
+
+<details>
+<summary>Click to expand</summary>
+
+
+```python
+@register_template('AA_TI2T')
+class AA_TI2T(BaseFormatter):
+    system_prompt: str = ""
+
+    def format_preference_sample(self, raw_sample: dict[str, Any]) -> tuple[list[dict[str, Any]], list[dict[str, Any]], dict[str, Any]]:
+        better_id = int(raw_sample['overall_response'])
+        worse_id = 2 if better_id==1 else 1
+
+        if better_id not in [1, 2] or worse_id not in [1, 2]:
+            return [], [], {}
+
+        raw_better_response = raw_sample[f'response_{better_id}']
+        raw_worse_response = raw_sample[f'response_{worse_id}']
+        prompt = raw_sample['question']
+        image = raw_sample['image'].convert('RGBA')
+        better_conversation = [
+            {'role': 'user', 'content': [
+                    {'type': 'image'},
+                    {'type': 'text', 'text': prompt},
+                ]
+            },
+            {'role': 'assistant', 'content': [{'type': 'text', 'text': raw_better_response}]},
+        ]
+        worse_conversation = [
+            {'role': 'user', 'content': [
+                    {'type': 'image'},
+                    {'type': 'text', 'text': prompt},
+                ]
+            },
+            {'role': 'assistant', 'content': [{'type': 'text', 'text': raw_worse_response}]},
+        ]
+
+        meta_info = {
+            'image': image,
+            'better_response': raw_better_response,
+            'worse_response': raw_worse_response,
+        }
+
+        return better_conversation, worse_conversation, meta_info
+```
+
+</details>
+
+- `format_prompt_only_sample`:
+
+<details>
+<summary>Click to expand</summary>
+
+
+```python
+@register_template('AA_TA2T')
+class AA_TA2T(BaseFormatter):
+    system_prompt: str = 'You are a helpful assistant.'
+
+    def format_prompt_only_sample(self, raw_sample: dict[str, Any]) -> dict[str, Any]:
+        prompt = raw_sample['prompt']
+        audio_path = raw_sample['audio_path']
+
+        conversation = [
+            {'role': 'system', 'content': [{'type': 'text', 'text': self.system_prompt}]},
+            {'role': 'user', 'content': [
+                    {'type': 'audio', 'audio_url': audio_path},
+                    {'type': 'text', 'text': prompt},
+                ]},
+        ]
+
+        return conversation, {'audio_path': audio_path}
+```
+
+</details>
+
+### Evaluation
+
+**Q (Evaluation Model Registration):** What models are supported for evaluation? What should I pay attention to if I want to use my own model?
+
+*A:* Register your model to use align-anything for evaluation is easy, you only need to add your model special token to the `./align_anything/configs/eval_template.py` file.
+
+For example, if you want to use [liuhaotian/llava-v1.5-7b](https://huggingface.co/liuhaotian/llava-v1.5-7b) for evaluation, you need to add the following template for it to the `./align_anything/configs/eval_template.py` file:
+
+```python
+@register_template('Llava')
+class Llava:
+    system_prompt: str = ''
+    user_prompt: str = 'USER: \n<image>{input}'
+    assistant_prompt: str = '\nASSISTANT:{output}'
+    split_token: str = 'ASSISTANT:'
+    separator: str = '###'
+```
+
+### Evaluation
+
+All evaluation scripts can be found in the `./scripts`. The `./scripts/evaluate.sh` script runs model evaluation on the benchmarks, and parameters that require user input have been left empty. The corresponding script is as follow:
+
+You can modify the configuration files for the benchmarks in [this directory](https://github.com/PKU-Alignment/align-anything/tree/main/align_anything/configs/evaluation/benchmarks) to suit specific evaluation tasks and models, and adjust inference parameters for [vLLM](https://github.com/PKU-Alignment/align-anything/tree/main/align_anything/configs/evaluation/vllm) or [DeepSpeed](https://github.com/PKU-Alignment/align-anything/tree/main/align_anything/configs/evaluation/deepspeed) based on your generation backend. For more details about the evaluation pipeline, refer to the [here](https://github.com/PKU-Alignment/align-anything/blob/main/align_anything/evaluation/README.md).
+
+## Inference
+
+### Multi-Modal CLI
+
+```bash
+# Omni-modal inference
+python3 -m align_anything.serve.omni_modal_cli --model_name_or_path openbmb/MiniCPM-o-2_6
+
+# Image inference
+python3 -m align_anything.serve.multi_modal_cli --model_name_or_path llava-hf/llava-1.5-7b-hf --modality image
+
+# Audio inference
+python3 -m align_anything.serve.multi_modal_cli --model_name_or_path Qwen/Qwen2-Audio-7B-Instruct --modality audio
+
+# Video inference
+python3 -m align_anything.serve.multi_modal_cli --model_name_or_path llava-hf/LLaVA-NeXT-Video-7B-hf --modality video
+```
+
+<img src="assets/cli.jpg" alt="multi_modal_cli" style="width:600px;">
+
+
+### Interactive Client
+
+```bash
+python3 -m align_anything.serve.cli --model_name_or_path your_model_name_or_path
+```
+
+<img src="assets/cli_demo.gif" alt="cli_demo" style="width:600px;">
+
+
+### Interactive Arena
+
+```bash
+python3 -m align_anything.serve.arena \
+    --red_corner_model_name_or_path your_red_model_name_or_path \
+    --blue_corner_model_name_or_path your_blue_model_name_or_path
+```
+
+<img src="assets/arena_demo.gif" alt="arena_demo" style="width:600px;">
+
+## New Feature: Align VLA
+
+|              | <details><summary>prompt</summary>navigate to a basketball</details> | <details><summary>prompt</summary>find to a basketball</details> | <details><summary>prompt</summary>locate a vase.</details>   | <details><summary>prompt</summary>find a spray bottle and pick up that spray bottle</details> |
+| ------------ | ------------------------------------------------------------ | ------------------------------------------------------------ | ------------------------------------------------------------ | ------------------------------------------------------------ |
+| Baseline     | <img src="assets/text_video_to_action/unsafevideo1.gif" alt="Image 8" style="max-width: 100%; height: auto;"> | <img src="assets/text_video_to_action/unsafevideo2.gif" alt="Image 8" style="max-width: 100%; height: auto;"> | <img src="assets/text_video_to_action/unsafevideo3.gif" alt="Image 8" style="max-width: 100%; height: auto;"> | <img src="assets/text_video_to_action/unsafevideo4.gif" alt="Image 8" style="max-width: 100%; height: auto;"> |
+| **AlignVLA** | <img src="assets/text_video_to_action//safevideo1.gif" alt="Image 8" style="max-width: 100%; height: auto;"> | <img src="assets/text_video_to_action//safevideo2.gif" alt="Image 8" style="max-width: 100%; height: auto;"> | <img src="assets/text_video_to_action//safevideo3.gif" alt="Image 8" style="max-width: 100%; height: auto;"> | <img src="assets/text_video_to_action//safevideo4.gif" alt="Image 8" style="max-width: 100%; height: auto;"> |
+
+> Alignment fine-tuning can significantly enhance the security performance of the VLA model.
+
+### Downloading the training data
+
+```bash
+python -m align_anything.trainers.text_video_to_action.download_training_data --save_dir ./path/to/your/data  --types astar
+```
+
+Then decompress the compressed data package.
+
+### Training
+
+modify ``HOME_PREFIX`` in ``align-anything/scripts/il_training.sh`` to your local data path.
+
+```bash
+bash scripts/il_training.sh
+```
+
+More details on [AlignVLA](align_anything/trainers/text_video_to_action/README.md)
+
+
+
+## Citation
+
+Please cite the repo if you find the data or code in this repo useful 😊
+
+```bibtex
+@inproceedings{ji2024align,
+  title={Align Anything: Training All-Modality Models to Follow Instructions with Language Feedback},
+  author={Jiaming Ji and Jiayi Zhou and Hantao Lou and Boyuan Chen and Donghai Hong and Xuyao Wang and Wenqi Chen and Kaile Wang and Rui Pan and Jiahao Li and Mohan Wang and Josef Dai and Tianyi Qiu and Hua Xu and Dong Li and Weipeng Chen and Jun Song and Bo Zheng and Yaodong Yang},
+  year={2024},
+  url={https://arxiv.org/abs/2412.15838}
+}
+```
+
+
+## Report Issues
+
+If you have any questions in the process of using align-anything, don't hesitate to ask your questions on [the GitHub issue page](https://github.com/PKU-Alignment/align-anything/issues/new/choose), we will reply to you in 2-3 working days.
+
+# License
+
 align-anything is released under Apache License 2.0.