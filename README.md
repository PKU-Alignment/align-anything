<<<<<<< HEAD
<!-- markdownlint-disable first-line-h1 -->
<!-- markdownlint-disable html -->

<div align="center">
  <img src="assets/logo.jpg" width="390"/>
  <div>&nbsp;</div>
  <div align="center">
    <b><font size="5">project website</font></b>
    <sup>
      <a href="https://space.bilibili.com/3493095748405551?spm_id_from=333.337.search-card.all.click">
        <i><font size="4">HOT</font></i>
      </a>
    </sup>
    &nbsp;&nbsp;&nbsp;&nbsp;
    <b><font size="5">PKU-Alignment Team</font></b>
    <sup>
      <a href="https://space.bilibili.com/3493095748405551?spm_id_from=333.337.search-card.all.click">
        <i><font size="4">welcome</font></i>
      </a>
    </sup>
  </div>
  <div>&nbsp;</div>


[![PyPI](https://img.shields.io/pypi/v/align-anything?logo=pypi)](https://pypi.org/project/align-anything)
[![License](https://img.shields.io/github/license/PKU-Alignment/align-anything?label=license)](#license)

📘Documentation |
[🚀Features](#features) |
[🆕Update News](#news) |
[🛠️Installation](#installation) |
[👀Training](#train) |
[🤔Reporting Issues](#report-issues)
</div>

<div align="center">

English | [简体中文](README_zh-CN.md) | [Our 100K Datasets](https://huggingface.co/datasets/PKU-Alignment/Align-Anything-Instruction-100K)

</div>

Align-Anything is an open-source alignment framework for academic research based on DeepSpeed or NeMo (currently in development). It aims to align various modality large models (any-to-any models), including LLMs, VLMs, and others, with human intentions and values. More details about the definition and milestones of alignment for LLMs and other related information can be found in [AI Alignment](https://alignmentsurvey.com).

### Features

- Highly Modular Framework: Our framework offers a comprehensive collection of diverse alignment algorithms tailored for model alignment across various modalities. Its versatility stems from the abstraction of different algorithm types and a well-designed API, allowing users to easily modify and customize the code for different tasks.
- Support for Various Model Fine-Tuning: The framework includes fine-tuning capabilities for models such as LLaMA, LLaVA, Gemma, Qwen, Baichuan, and others (see [model-zoo](https://github.com/PKU-Alignment/align-anything/blob/main/Model-Zoo.md)).
- Support Alignment Fine-Tuning over Any Modality: It supports fine-tuning alignments for different modality model, including LLMs, VLMs, and other modalities (see [Development Roadmap](#development-roadmap)).
- Support Various Alignment Algorithms: The framework supports various alignment algorithms, including SFT, DPO, PPO, and others (see [example](https://github.com/PKU-Alignment/align-anything/tree/main/examples)).

#### Development Roadmap

We have a roadmap for future development work `align-anything`:

- [x] Support alignment algorithms over the `diffusion model`, `text to any generation model` and other `vision-language model`.
- [x] Support diverse parameter sizes including `LoRA`, `QLoRA`.
- [ ] Support `NeMo` backbone for training, and `vllm` backbone for evaluation.

| Trainers | Text :arrow_right: Text | Text+Image :arrow_right: Text | Text :arrow_right: Image | Text :arrow_right: Video | Text :arrow_right: Audio | Text+Image :arrow_right: Text+Image |
|---|---|---|---|---|---|---|
| SFT Trainer | :white_check_mark: | :white_check_mark: | :white_check_mark: | :white_check_mark: | :white_check_mark: | :white_check_mark: |
| RM Trainer | :white_check_mark: | :white_check_mark: | :heavy_minus_sign: | :heavy_minus_sign: | :heavy_minus_sign: | :heavy_minus_sign: |
| DPO Trainer | :white_check_mark: | :white_check_mark: | :white_check_mark: | :white_check_mark: | :white_check_mark: | :heavy_minus_sign: |
| PPO Trainer | :white_check_mark: | :white_check_mark: | :heavy_minus_sign: | :heavy_minus_sign: | :heavy_minus_sign: | :heavy_minus_sign: |
| KTO Trainer | :white_check_mark: | :heavy_minus_sign: | :heavy_minus_sign: | :heavy_minus_sign: | :heavy_minus_sign: | :heavy_minus_sign: |
| ORPO Trainer | :white_check_mark: | :heavy_minus_sign: | :heavy_minus_sign: | :heavy_minus_sign: | :heavy_minus_sign: | :heavy_minus_sign: |
| SimPO Trainer | :white_check_mark: | :heavy_minus_sign: | :heavy_minus_sign: | :heavy_minus_sign: | :heavy_minus_sign: | :heavy_minus_sign: |

- :white_check_mark: : Features supported now.
- :heavy_minus_sign: : Features on going in our TODO list.

# News

- 2024-08-15 🔥 We have supported a new function in the evaluation module: the `models_pk` script, which enables comparing the performance of two models across different benchmarks.
- 2024-08-06 🔥 We have restructured the evaluation framework to better support multimodal benchmarks. Based on this, we have implemented benchmarks for text-to-text and text+image-to-text models, with more benchmarks currently being adapted! The supported list is [here](https://github.com/PKU-Alignment/align-anything/tree/main/align_anything/evaluation/benchmarks).
- 2024-08-06 🔥 We have supported text+image interleaved input & output modality for the SFT trainer and Chameleon models!
- 2024-07-23 🔥 We have supported text-to-image, text-to-audio, and text-to-video modalities for the SFT trainer and DPO trainer!
- 2024-07-22 🔥 We have supported the currently popular multimodal large model Chameleon for the SFT trainer and DPO trainer!
- 2024-07-17 🎉 We are pleased to announce the open-source release of the Align-Anything-Instruction-100K dataset for text modality. This dataset is available in both [English](https://huggingface.co/datasets/PKU-Alignment/Align-Anything-Instruction-100K) and [Chinese](https://huggingface.co/datasets/PKU-Alignment/Align-Anything-Instruction-100K-zh) versions, each sourced from different data sets and meticulously refined for quality by GPT-4.
- 2024-07-14 🎉 We open-souce the `align-anything` framework.

# Installation

All model weights, training parameters, and tokenizers are stored in the `OUTPUT_DIR` you specified in advance.

```bash
conda create -n align-anything python==3.11
conda activate align-anything
git clone git@github.com:PKU-Alignment/align-anything.git
cd align-anything
pip install -e .
```

### Wandb Logger
We supports `wandb` logging. By default, it is set to offline. If you need to view wandb logs online, you can specify the environment variables of `WANDB_API_KEY` before starting the training:

```bash
export WANDB_API_KEY="..."  # your W&B API key here
```

### Install from Dockerfile
<details>
<summary>How to build from Docker?</summary>
1. build docker image

```bash
FROM nvcr.io/nvidia/pytorch:24.02-py3

RUN echo "export PS1='[\[\e[1;33m\]\u\[\e[0m\]:\[\e[1;35m\]\w\[\e[0m\]]\$ '" >> ~/.bashrc

WORKDIR /root/align-anything
COPY . .

RUN python -m pip install --upgrade pip \
    && pip install -e .
```

then,

```bash
docker build --tag align-anything .
```

2. run the container

```bash
docker run -it --rm \
    --gpus all \
    --ipc=host \
    --ulimit memlock=-1 \
    --ulimit stack=67108864 \
    --mount type=bind,source=<host's mode path>,target=<docker's mode path> \
    test_docker
```

</details>


# Train

## Quick Start

Quick start examples can be found at [here](./examples/)

To prepare for training, all scripts are located in the `./scripts`. Parameters that require user input have been left empty and must be filled in prior to initiating the training process. For example, for `ppo.sh`:

```bash
ACTOR_MODEL_NAME=""
REWARD_MODEL_NAME=""
CRITIC_MODEL_NAME=""
TRAIN_DATASETS=""
TRAIN_TEMPLATE=""
PTX_DATASET=""
PTX_TEMPLATE=""
OUTPUT_DIR=""

source ./setup.sh

deepspeed \
  --master_port ${MASTER_PORT} \
  --module align_anything.trainers.ppo \
  --actor_model_name_or_path ${ACTOR_MODEL_NAME} \
  --reward_model_name_or_path ${REWARD_MODEL_NAME} \
  --reward_critic_model_name_or_path ${CRITIC_MODEL_NAME} \
  --train_datasets ${TRAIN_DATASETS} \
  --train_split train \
  --train_template ${TRAIN_TEMPLATE} \
  --ptx_datasets ${PTX_DATASET} \
  --ptx_split train \
  --ptx_template ${PTX_TEMPLATE} \
  --output_dir ${OUTPUT_DIR}
```

<!-- TODO -->
- `ACTOR_MODEL_NAME`: The model to be fine-tuned, typically one that has already undergone initial supervised fine-tuning, like `PKU-Alignment/alpaca-7b-reproduced`.
- `REWARD_MODEL_NAME`: A model with a score output layer. Run `rm.sh` to train the reward model and obtain its path.
- `CRITIC_MODEL_NAME`: The model used for RLHF value function estimation, typically set to be the same as `REWARD_MODEL_NAME`.
- `TRAIN_DATASET`: The training dataset for RLHF, such as `PKU-Alignment/PKU-SafeRLHF`.
- `TRAIN_TEMPLATE`: The training template for RLHF, such as `PKU-Alignment/PKU-SafeRLHF`.
- `PTX_DATASET`: The supervised learning dataset to aid RLHF fine-tuning, like `tatsu-lab/alpaca`.
- `PTX_TEMPLATE`: The template for auxiliary supervised learning dataset in RLHF needs to be specified before training, and in this case, it is `Dialogue`.
- `OUTPUT_DIR`: The directory where you want to save the trained model, logging, and others.

### Some Training Bugs
1. If you encounter errors during the training process:

```bash
No such file or directory: ':/usr/local/cuda/bin/nvcc'
```

To include the CUDA installation path and set the environment variables, modify the script as follows:

```bash
export CUDA_HOME="/usr/local/cuda"
```
or
```bash
export CUDA_HOME=$CONDA_PREFIX
```

The specific path depends on your `cuda` path.

## Customized Dataset

Align-anything offers a highly scalable dataset registration interface, enabling users to embed customized datasets simply by designing and specifying their `template.py`.

Taking [PKU-Alignment/PKU-SafeRLHF](https://huggingface.co/datasets/PKU-Alignment/PKU-SafeRLHF) as an example, we illustrate here how to design the template and incorporate it into a complete RLHF workflow.

The data key-value pairs for PKU-Alignment/PKU-SafeRLHF are as follows:

```python
{
  'prompt': '...',
  'response_0': '...',
  'response_1': '...',
  'better_response_id': 0
}
```

We first need to create a new template named PKUSafeRLHF for this dataset, and specify the required parameters such as system_prompt.

```python
@register_template('PKUSafeRLHF')
class PKUSafeRLHF(Template):
    system_prompt: str = 'BEGINNING OF CONVERSATION: '
    user_prompt: str = 'USER: {input} '
    assistant_prompt: str = 'ASSISTANT:{output}'
    split_token: str = 'ASSISTANT:'
```

### Reward modeling

The reward modeling requires the user to provide a dictionary with data keys as follows:

```python
{
  'better_text': '...',
  'worse_text': '...',
}
```

Therefore, the user needs to implement a key-value transformation logic in `align-anything/configs/template.py`, for instance, in this case:

```python
@register_template('PKUSafeRLHF')
class PKUSafeRLHF(Dialogue):

    def format_sample(self, raw_sample: dict[str, Any]) -> dict[str, Any]:
        metrics = raw_sample['better_response_id']
        better_response = raw_sample[f'response_{int(metrics)}']
        worse_response = raw_sample[f'response_{1-int(metrics)}']
        prompt = raw_sample['prompt']

        formatted_better_output = (
            f'{self.system_prompt}'
            f'{self.user_prompt.format(input=prompt)}'
            f'{self.assistant_prompt.format(output=better_response)}'
        )
        formatted_worse_output = (
            f'{self.system_prompt}'
            f'{self.user_prompt.format(input=prompt)}'
            f'{self.assistant_prompt.format(output=worse_response)}'
        )

        return {
            'better_text': formatted_better_output,
            'worse_text': formatted_worse_output,
        }
```

Here, `format_sample` parses the keys in the PKU-Alignment/PKU-SafeRLHF dataset, determines which response is better based on the `better_response_id`, and subsequently invokes previously defined parameters such as `system_prompt` to implement the transformation of key-value pairs.

### RL fine-tuning

During the RL fine-tuning phase, the model requires generation based on prompts within the dataset. Consequently, users need to implement key-value conversion in `template.py` using the following function:

```python
@register_template('PKUSafeRLHF')
class PKUSafeRLHF(Template):
    system_prompt: str = 'BEGINNING OF CONVERSATION: '
    user_prompt: str = 'USER: {input} '
    assistant_prompt: str = 'ASSISTANT:{output}'
    split_token: str = 'ASSISTANT:'

    def format_prompt_only_sample(self, raw_sample: dict[str, Any]) -> dict[str, Any]:
        prompt = raw_sample['prompt']

        formatted_prompt = (
            f'{self.system_prompt}'
            f'{self.user_prompt.format(input=prompt)}'
            f'{self.assistant_prompt.format(output="")}'
        )

        return {'text': formatted_prompt}
```

After designing the aforementioned template, you just need to specify this template by passing the `--train_template PKUSafeRLHF` argument when invoking the dataset to complete the corresponding training. Perhaps the above example still lacks specificity; therefore, we provide command references that encompass various models executing multiple algorithms on diverse datasets. You can expedite your training process by directly running or modifying these scripts [here](./examples/).

# Evaluate

## Quick Start

To prepare for the evaluation, the script is located in the `./scripts directory`. Parameters requiring user input have been left empty and must be filled in before starting the evaluation process. For example, for `evaluate.sh`:

~~~bash
cd ../align_anything/evaluation

BENCHMARKS=("")
OUTPUT_DIR=""
GENERATION_BACKEND=""
MODEL_ID=""
MODEL_NAME_OR_PATH=""
CHAT_TEMPLATE=""

for BENCHMARK in "${BENCHMARKS[@]}"; do
    python __main__.py \
        --benchmark ${BENCHMARK} \
        --output_dir ${OUTPUT_DIR} \
        --generation_backend ${GENERATION_BACKEND} \
        --model_id ${MODEL_ID} \
        --model_name_or_path ${MODEL_NAME_OR_PATH} \
        --chat_template ${CHAT_TEMPLATE}
done
~~~

- `BENCHMARKS`: One or more evaluation benchmarks or datasets for assessing the model's performance. For example, `("POPE" "MMBench")` can be used to evaluate the model on both the POPE and MMBench datasets. Each benchmark in the list will be processed sequentially.
- `OUTPUT_DIR`: The directory for saving the evaluation results and output files.
- `GENERATION_BACKEND`: The backend used for generating predictions, `vLLM` or `deepspeed`.
- `MODEL_ID`: Unique identifier for the model, used to track and distinguish model evaluations, like `llava-1.5-7b-hf`.
- `MODEL_NAME_OR_PATH`: The local path or Hugging Face link of model, such as `llava-hf/llava-1.5-7b-hf`.
- `CHAT_TEMPLATE`: Chat template id of your model, like `LLAVA`. More details can be refered in `./align_anything/configs/template.py`.

To compare multiple models' performance across one or more benchmarks, located in the `./scripts`, the `models_pk.sh` script allows you to evaluate across different models and then compare their results. Ensure all parameters are correctly filled in before running the script.

~~~bash
cd ../align_anything/evaluation

BENCHMARKS=("")
OUTPUT_DIR=""
GENERATION_BACKEND=""
MODEL_IDS=("" "")
MODEL_NAME_OR_PATHS=("" "")
CHAT_TEMPLATES=("" "")

for BENCHMARK in "${BENCHMARKS[@]}"; do
    echo "Processing benchmark: ${BENCHMARK}"
    
    for i in "${!MODEL_IDS[@]}"; do
        MODEL_ID=${MODEL_IDS[$i]}
        MODEL_NAME_OR_PATH=${MODEL_NAME_OR_PATHS[$i]}
        CHAT_TEMPLATE=${CHAT_TEMPLATES[$i]}
        
        echo "Running model ${MODEL_ID} for benchmark ${BENCHMARK}"
        python __main__.py \
            --benchmark ${BENCHMARK} \
            --output_dir ${OUTPUT_DIR} \
            --generation_backend ${GENERATION_BACKEND} \
            --model_id ${MODEL_ID} \
            --model_name_or_path ${MODEL_NAME_OR_PATH} \
            --chat_template ${CHAT_TEMPLATE}
    done

    python models_pk.py --benchmark ${BENCHMARK} \
                        --model_1 "${MODEL_IDS[0]}" \
                        --model_2 "${MODEL_IDS[1]}"
done
~~~

- `BENCHMARKS`: One or more evaluation benchmarks or datasets for assessing the model's performance. For example, `("POPE" "MMBench")` can be used to evaluate the model on both the POPE and MMBench datasets. Each benchmark in the list will be processed sequentially.
- `OUTPUT_DIR`: The directory for saving the evaluation results and output files.
- `GENERATION_BACKEND`: The backend used for generating predictions, `vLLM` or `deepspeed`.
- `MODEL_IDS`: An array of two unique identifiers for the models being evaluated, such as `("llava-1.5-7b-hf" "llava-1.5-13b-hf")`. These IDs help track and distinguish between different model evaluations.
- `MODEL_NAME_OR_PATHS`: An array of two paths to the models' weights or their names if hosted on Hugging Face, such as `("llava-hf/llava-1.5-7b-hf" "llava-hf/llava-1.5-13b-hf")`.
- `CHAT_TEMPLATES`: An array of two chat template IDs corresponding to each model, such as `("LLAVA" "LLAVA")`. This defines the format or style of responses generated by each model.

Additionally, you should modify the config file corresponding to the benchmark under `./align_anything/configs/evaluation/benchmarks` to adapt to specific evaluation tasks and specify test models.

For more inference parameters, please see `./align_anything/configs/evaluation/vllm` and `./align_anything/configs/evaluation/deepspeed`, depending on your generation backend.

For more details about the evaluation pipeline, refer to [here](https://github.com/PKU-Alignment/align-anything/blob/main/align_anything/evaluation/README.md).

# Inference

## Gradio Web UI

To launch a Gradio demo locally, follow these steps by running the commands one by one. If you intend to launch multiple model workers to compare different checkpoints, you only need to launch the controller and the web server *ONCE*.

### Launch a controller
```Shell
python -m align_anything.serve.controller --host 0.0.0.0 --port 10000
```

### Launch a gradio web server.
```Shell
python -m align_anything.serve.gradio_web_server --controller http://localhost:10000 --model-list-mode reload
```
You have just launched the Gradio web interface. Now, you can open the web interface using the URL printed on the screen. You may notice that there are no models listed yet. Do not worry, as we have not launched any model workers yet. The model list will be automatically updated once you launch a model worker.

### Launch a model worker

This is the actual *worker* that performs the inference on the GPU.  Each worker is responsible for a single model specified in `--model-path`, and check the template.py in align_anything.configs to find the according template name.

```Shell
python -m align_anything.serve.model_worker --host 0.0.0.0 --controller http://localhost:10000 --port 40000 --worker http://localhost:40000 --model-path <ckpt>  --is-multimodal True --template "LLAVA"
```
Wait until the process completes loading the model and you see "Uvicorn running on ...". Then, refresh your Gradio web UI, and you will see the model you just started in the model list.

You can start as many workers as you need and compare different model checkpoints within the same Gradio interface. Ensure that you keep the `--controller` the same, but change the `--port` and `--worker` to a unique port number for each worker.

```Shell
python -m align_anything.serve.model_worker --host 0.0.0.0 --controller http://localhost:10000 --port <different from 40000, say 40001> --worker http://localhost:<change accordingly, i.e. 40001> --model-path <ckpt2> --is-multimodal True  --template "LLAVA"
```

You can specify the mps device by using the `--device` flag: `--device mps`, if you are using an Apple device with an M1 or M2 chip.

## Interactive Client

```bash
python3 -m align_anything.serve.cli --model_name_or_path your_model_name_or_path
```

![cli_demo](assets/cli_demo.gif)

## Interactive Arena

```bash
python3 -m align_anything.serve.arena --red_corner_model_name_or_path your_red_model_name_or_path --blue_corner_model_name_or_path your_blue_model_name_or_path
```

![Arena-Demo](assets/arena_demo.gif)

## Why do we open source align-anything?

Ensuring that the behavior of AI system aligns with human intentions and values is crucial, and alignment techniques provide an effective solution. For large language models (LLMs), methods such as reinforcement learning with human feedback (RLHF) and direct preference optimization (DPO) have significantly improved performance and safety. As models evolve to handle any-modality inputs and outputs, effectively aligning them remains a current research challenge. `Align-Anything` framework integrates alignment tuning across modalities using well-designed interfaces and advanced abstractions, offering a comprehensive testbed for research.

### Report Issues
If you have any questions in the process of using Align-Anything, don't hesitate to ask your questions on [the GitHub issue page](https://github.com/PKU-Alignment/align-anything/issues/new/choose), we will reply to you in 2-3 working days.


## Citation
Please cite the repo if you use the data or code in this repo.
```
@misc{align_anything,
  author = {PKU-Alignment Team},
  title = {Align Anything: Training Any Modality Model with Feedback},
  year = {2024},
  publisher = {GitHub},
  journal = {GitHub repository},
  howpublished = {\url{https://github.com/PKU-Alignment/align-anything}},
}
```

## License

=======
<!-- markdownlint-disable first-line-h1 -->
<!-- markdownlint-disable html -->

<div align="center">
  <img src="assets/logo.jpg" width="390"/>
  <div>&nbsp;</div>
  <div align="center">
    <b><font size="5">project website</font></b>
    <sup>
      <a href="https://space.bilibili.com/3493095748405551?spm_id_from=333.337.search-card.all.click">
        <i><font size="4">HOT</font></i>
      </a>
    </sup>
    &nbsp;&nbsp;&nbsp;&nbsp;
    <b><font size="5">PKU-Alignment Team</font></b>
    <sup>
      <a href="https://space.bilibili.com/3493095748405551?spm_id_from=333.337.search-card.all.click">
        <i><font size="4">welcome</font></i>
      </a>
    </sup>
  </div>
  <div>&nbsp;</div>


[![PyPI](https://img.shields.io/pypi/v/align-anything?logo=pypi)](https://pypi.org/project/align-anything)
[![License](https://img.shields.io/github/license/PKU-Alignment/align-anything?label=license)](#license)

📘Documentation |
[🚀Features](#features) |
[🆕Update News](#news) |
[🛠️Installation](#installation) |
[👀Training](#train) |
[🤔Reporting Issues](#report-issues)
</div>

<div align="center">

English | [简体中文](README_zh-CN.md) | [Our 100K Datasets](https://huggingface.co/datasets/PKU-Alignment/Align-Anything-Instruction-100K)

</div>

Align-Anything is an open-source alignment framework for academic research based on DeepSpeed or NeMo (currently in development). It aims to align various modality large models (any-to-any models), including LLMs, VLMs, and others, with human intentions and values. More details about the definition and milestones of alignment for LLMs and other related information can be found in [AI Alignment](https://alignmentsurvey.com).

### Features

- Highly Modular Framework: Our framework offers a comprehensive collection of diverse alignment algorithms tailored for model alignment across various modalities. Its versatility stems from the abstraction of different algorithm types and a well-designed API, allowing users to easily modify and customize the code for different tasks.
- Support for Various Model Fine-Tuning: The framework includes fine-tuning capabilities for models such as LLaMA, LLaVA, Gemma, Qwen, Baichuan, and others (see [model-zoo](https://github.com/PKU-Alignment/align-anything/blob/main/Model-Zoo.md)).
- Support Alignment Fine-Tuning over Any Modality: It supports fine-tuning alignments for different modality model, including LLMs, VLMs, and other modalities (see [Development Roadmap](#development-roadmap)).
- Support Various Alignment Algorithms: The framework supports various alignment algorithms, including SFT, DPO, PPO, and others (see [example](https://github.com/PKU-Alignment/align-anything/tree/main/examples)).

#### Development Roadmap

We have a roadmap for future development work `align-anything`:

- [x] Support alignment algorithms over the `diffusion model`, `text to any generation model` and other `vision-language model`.
- [x] Support diverse parameter sizes including `LoRA`, `QLoRA`.
- [ ] Support `NeMo` backbone for training, and `vllm` backbone for evaluation.

| Trainers | Text :arrow_right: Text | Text+Image :arrow_right: Text | Text :arrow_right: Image | Text :arrow_right: Video | Text :arrow_right: Audio | Text+Image :arrow_right: Text+Image |
|---|---|---|---|---|---|---|
| SFT Trainer | :white_check_mark: | :white_check_mark: | :white_check_mark: | :white_check_mark: | :white_check_mark: | :white_check_mark: |
| RM Trainer | :white_check_mark: | :white_check_mark: | :heavy_minus_sign: | :heavy_minus_sign: | :heavy_minus_sign: | :white_check_mark: |
| DPO Trainer | :white_check_mark: | :white_check_mark: | :white_check_mark: | :white_check_mark: | :white_check_mark: | :white_check_mark: |
| PPO Trainer | :white_check_mark: | :white_check_mark: | :heavy_minus_sign: | :heavy_minus_sign: | :heavy_minus_sign: | :white_check_mark: |
| KTO Trainer | :white_check_mark: | :heavy_minus_sign: | :heavy_minus_sign: | :heavy_minus_sign: | :heavy_minus_sign: | :heavy_minus_sign: |
| ORPO Trainer | :white_check_mark: | :heavy_minus_sign: | :heavy_minus_sign: | :heavy_minus_sign: | :heavy_minus_sign: | :heavy_minus_sign: |
| SimPO Trainer | :white_check_mark: | :heavy_minus_sign: | :heavy_minus_sign: | :heavy_minus_sign: | :heavy_minus_sign: | :heavy_minus_sign: |

- :white_check_mark: : Features supported now.
- :heavy_minus_sign: : Features on going in our TODO list.

# News

- 2024-08-17 🔥 We have supported DPO and PPO for text-image interleaved input & output models!
- 2024-08-06 🔥 We have restructured the evaluation framework to better support multimodal benchmarks. Based on this, we have implemented benchmarks for text-to-text and text+image-to-text models, with more benchmarks currently being adapted! The supported list is [here](https://github.com/PKU-Alignment/align-anything/tree/main/align_anything/evaluation/benchmarks).
- 2024-08-06 🔥 We have supported text+image interleaved input & output modality for the SFT trainer and Chameleon models!
- 2024-07-23 🔥 We have supported text-to-image, text-to-audio, and text-to-video modalities for the SFT trainer and DPO trainer!
- 2024-07-22 🔥 We have supported the currently popular multimodal large model Chameleon for the SFT trainer and DPO trainer!
- 2024-07-17 🎉 We are pleased to announce the open-source release of the Align-Anything-Instruction-100K dataset for text modality. This dataset is available in both [English](https://huggingface.co/datasets/PKU-Alignment/Align-Anything-Instruction-100K) and [Chinese](https://huggingface.co/datasets/PKU-Alignment/Align-Anything-Instruction-100K-zh) versions, each sourced from different data sets and meticulously refined for quality by GPT-4.
- 2024-07-14 🎉 We open-souce the `align-anything` framework.

# Installation

All model weights, training parameters, and tokenizers are stored in the `OUTPUT_DIR` you specified in advance.

```bash
conda create -n align-anything python==3.11
conda activate align-anything
git clone git@github.com:PKU-Alignment/align-anything.git
cd align-anything
pip install -e .
```

### Wandb Logger
We supports `wandb` logging. By default, it is set to offline. If you need to view wandb logs online, you can specify the environment variables of `WANDB_API_KEY` before starting the training:

```bash
export WANDB_API_KEY="..."  # your W&B API key here
```

### Install from Dockerfile
<details>
<summary>How to build from Docker?</summary>
1. build docker image

```bash
FROM nvcr.io/nvidia/pytorch:24.02-py3

RUN echo "export PS1='[\[\e[1;33m\]\u\[\e[0m\]:\[\e[1;35m\]\w\[\e[0m\]]\$ '" >> ~/.bashrc

WORKDIR /root/align-anything
COPY . .

RUN python -m pip install --upgrade pip \
    && pip install -e .
```

then,

```bash
docker build --tag align-anything .
```

2. run the container

```bash
docker run -it --rm \
    --gpus all \
    --ipc=host \
    --ulimit memlock=-1 \
    --ulimit stack=67108864 \
    --mount type=bind,source=<host's mode path>,target=<docker's mode path> \
    test_docker
```

</details>


# Train

## Quick Start

Quick start examples can be found at [here](./examples/)

To prepare for training, all scripts are located in the `./scripts`. Parameters that require user input have been left empty and must be filled in prior to initiating the training process. For example, for `ppo.sh`:

```bash
ACTOR_MODEL_NAME=""
REWARD_MODEL_NAME=""
CRITIC_MODEL_NAME=""
TRAIN_DATASETS=""
TRAIN_TEMPLATE=""
PTX_DATASET=""
PTX_TEMPLATE=""
OUTPUT_DIR=""

source ./setup.sh

deepspeed \
  --master_port ${MASTER_PORT} \
  --module align_anything.trainers.ppo \
  --actor_model_name_or_path ${ACTOR_MODEL_NAME} \
  --reward_model_name_or_path ${REWARD_MODEL_NAME} \
  --reward_critic_model_name_or_path ${CRITIC_MODEL_NAME} \
  --train_datasets ${TRAIN_DATASETS} \
  --train_split train \
  --train_template ${TRAIN_TEMPLATE} \
  --ptx_datasets ${PTX_DATASET} \
  --ptx_split train \
  --ptx_template ${PTX_TEMPLATE} \
  --output_dir ${OUTPUT_DIR}
```

<!-- TODO -->
- `ACTOR_MODEL_NAME`: The model to be fine-tuned, typically one that has already undergone initial supervised fine-tuning, like `PKU-Alignment/alpaca-7b-reproduced`.
- `REWARD_MODEL_NAME`: A model with a score output layer. Run `rm.sh` to train the reward model and obtain its path.
- `CRITIC_MODEL_NAME`: The model used for RLHF value function estimation, typically set to be the same as `REWARD_MODEL_NAME`.
- `TRAIN_DATASET`: The training dataset for RLHF, such as `PKU-Alignment/PKU-SafeRLHF`.
- `TRAIN_TEMPLATE`: The training template for RLHF, such as `PKU-Alignment/PKU-SafeRLHF`.
- `PTX_DATASET`: The supervised learning dataset to aid RLHF fine-tuning, like `tatsu-lab/alpaca`.
- `PTX_TEMPLATE`: The template for auxiliary supervised learning dataset in RLHF needs to be specified before training, and in this case, it is `Dialogue`.
- `OUTPUT_DIR`: The directory where you want to save the trained model, logging, and others.

### Some Training Bugs
1. If you encounter errors during the training process:

```bash
No such file or directory: ':/usr/local/cuda/bin/nvcc'
```

To include the CUDA installation path and set the environment variables, modify the script as follows:

```bash
export CUDA_HOME="/usr/local/cuda"
```
or
```bash
export CUDA_HOME=$CONDA_PREFIX
```

The specific path depends on your `cuda` path.

## Customized Dataset

Align-anything offers a highly scalable dataset registration interface, enabling users to embed customized datasets simply by designing and specifying their `template.py`.

Taking [PKU-Alignment/PKU-SafeRLHF](https://huggingface.co/datasets/PKU-Alignment/PKU-SafeRLHF) as an example, we illustrate here how to design the template and incorporate it into a complete RLHF workflow.

The data key-value pairs for PKU-Alignment/PKU-SafeRLHF are as follows:

```python
{
  'prompt': '...',
  'response_0': '...',
  'response_1': '...',
  'better_response_id': 0
}
```

We first need to create a new template named PKUSafeRLHF for this dataset, and specify the required parameters such as system_prompt.

```python
@register_template('PKUSafeRLHF')
class PKUSafeRLHF(Template):
    system_prompt: str = 'BEGINNING OF CONVERSATION: '
    user_prompt: str = 'USER: {input} '
    assistant_prompt: str = 'ASSISTANT:{output}'
    split_token: str = 'ASSISTANT:'
```

### Reward modeling

The reward modeling requires the user to provide a dictionary with data keys as follows:

```python
{
  'better_text': '...',
  'worse_text': '...',
}
```

Therefore, the user needs to implement a key-value transformation logic in `align-anything/configs/template.py`, for instance, in this case:

```python
@register_template('PKUSafeRLHF')
class PKUSafeRLHF(Dialogue):

    def format_sample(self, raw_sample: dict[str, Any]) -> dict[str, Any]:
        metrics = raw_sample['better_response_id']
        better_response = raw_sample[f'response_{int(metrics)}']
        worse_response = raw_sample[f'response_{1-int(metrics)}']
        prompt = raw_sample['prompt']

        formatted_better_output = (
            f'{self.system_prompt}'
            f'{self.user_prompt.format(input=prompt)}'
            f'{self.assistant_prompt.format(output=better_response)}'
        )
        formatted_worse_output = (
            f'{self.system_prompt}'
            f'{self.user_prompt.format(input=prompt)}'
            f'{self.assistant_prompt.format(output=worse_response)}'
        )

        return {
            'better_text': formatted_better_output,
            'worse_text': formatted_worse_output,
        }
```

Here, `format_sample` parses the keys in the PKU-Alignment/PKU-SafeRLHF dataset, determines which response is better based on the `better_response_id`, and subsequently invokes previously defined parameters such as `system_prompt` to implement the transformation of key-value pairs.

### RL fine-tuning

During the RL fine-tuning phase, the model requires generation based on prompts within the dataset. Consequently, users need to implement key-value conversion in `template.py` using the following function:

```python
@register_template('PKUSafeRLHF')
class PKUSafeRLHF(Template):
    system_prompt: str = 'BEGINNING OF CONVERSATION: '
    user_prompt: str = 'USER: {input} '
    assistant_prompt: str = 'ASSISTANT:{output}'
    split_token: str = 'ASSISTANT:'

    def format_prompt_only_sample(self, raw_sample: dict[str, Any]) -> dict[str, Any]:
        prompt = raw_sample['prompt']

        formatted_prompt = (
            f'{self.system_prompt}'
            f'{self.user_prompt.format(input=prompt)}'
            f'{self.assistant_prompt.format(output="")}'
        )

        return {'text': formatted_prompt}
```

After designing the aforementioned template, you just need to specify this template by passing the `--train_template PKUSafeRLHF` argument when invoking the dataset to complete the corresponding training. Perhaps the above example still lacks specificity; therefore, we provide command references that encompass various models executing multiple algorithms on diverse datasets. You can expedite your training process by directly running or modifying these scripts [here](./examples/). For special task including `text image interleaved input and output` and  `any-to-text`, you can refer to [projects](./projects/).

# Evaluate

## Quick Start

To prepare for the evaluation, the script is located in the `./scripts directory`. Parameters requiring user input have been left empty and must be filled in before starting the evaluation process. For example, for `evaluate.sh`:

~~~bash
cd ../align_anything/evaluation

BENCHMARK=""
OUTPUT_DIR=""
GENERATION_BACKEND=""

python __main__.py \
    --benchmark ${BENCHMARK} \
    --output_dir ${OUTPUT_DIR} \
    --generation_backend ${GENERATION_BACKEND}
~~~

- `BENCHMARK`: The evaluation benchmark or dataset for assessing the model's performance. For example, `ARC` for the ARC dataset or another relevant benchmark.
- `OUTPUT_DIR`: The directory for saving the evaluation results and output files.
- `GENERATION_BACKEND`: The backend used for generating predictions, `deepspeed` or `vLLM`.

Additionally, you should modify the config file corresponding to the benchmark under `./align_anything/configs/evaluation/benchmarks` to adapt to specific evaluation tasks and specify test models.

For more inference parameters, please see `./align_anything/configs/evaluation/vllm` and `./align_anything/configs/evaluation/deepspeed`, depending on your generation backend.

For more details about the evaluation pipeline, refer to [here](https://github.com/PKU-Alignment/align-anything/blob/main/align_anything/evaluation/README.md).

# Inference

## Gradio Web UI

To launch a Gradio demo locally, follow these steps by running the commands one by one. If you intend to launch multiple model workers to compare different checkpoints, you only need to launch the controller and the web server *ONCE*.

### Launch a controller
```Shell
python -m align_anything.serve.controller --host 0.0.0.0 --port 10000
```

### Launch a gradio web server.
```Shell
python -m align_anything.serve.gradio_web_server --controller http://localhost:10000 --model-list-mode reload
```
You have just launched the Gradio web interface. Now, you can open the web interface using the URL printed on the screen. You may notice that there are no models listed yet. Do not worry, as we have not launched any model workers yet. The model list will be automatically updated once you launch a model worker.

### Launch a model worker

This is the actual *worker* that performs the inference on the GPU.  Each worker is responsible for a single model specified in `--model-path`, and check the template.py in align_anything.configs to find the according template name.

```Shell
python -m align_anything.serve.model_worker --host 0.0.0.0 --controller http://localhost:10000 --port 40000 --worker http://localhost:40000 --model-path <ckpt>  --is-multimodal True --template "LLAVA"
```
Wait until the process completes loading the model and you see "Uvicorn running on ...". Then, refresh your Gradio web UI, and you will see the model you just started in the model list.

You can start as many workers as you need and compare different model checkpoints within the same Gradio interface. Ensure that you keep the `--controller` the same, but change the `--port` and `--worker` to a unique port number for each worker.

```Shell
python -m align_anything.serve.model_worker --host 0.0.0.0 --controller http://localhost:10000 --port <different from 40000, say 40001> --worker http://localhost:<change accordingly, i.e. 40001> --model-path <ckpt2> --is-multimodal True  --template "LLAVA"
```

You can specify the mps device by using the `--device` flag: `--device mps`, if you are using an Apple device with an M1 or M2 chip.

## Interactive Client

```bash
python3 -m align_anything.serve.cli --model_name_or_path your_model_name_or_path
```

![cli_demo](assets/cli_demo.gif)

## Interactive Arena

```bash
python3 -m align_anything.serve.arena --red_corner_model_name_or_path your_red_model_name_or_path --blue_corner_model_name_or_path your_blue_model_name_or_path
```

![Arena-Demo](assets/arena_demo.gif)

## Why do we open source align-anything?

Ensuring that the behavior of AI system aligns with human intentions and values is crucial, and alignment techniques provide an effective solution. For large language models (LLMs), methods such as reinforcement learning with human feedback (RLHF) and direct preference optimization (DPO) have significantly improved performance and safety. As models evolve to handle any-modality inputs and outputs, effectively aligning them remains a current research challenge. `Align-Anything` framework integrates alignment tuning across modalities using well-designed interfaces and advanced abstractions, offering a comprehensive testbed for research.

### Report Issues
If you have any questions in the process of using Align-Anything, don't hesitate to ask your questions on [the GitHub issue page](https://github.com/PKU-Alignment/align-anything/issues/new/choose), we will reply to you in 2-3 working days.


## Citation
Please cite the repo if you use the data or code in this repo.
```
@misc{align_anything,
  author = {PKU-Alignment Team},
  title = {Align Anything: Training Any Modality Model with Feedback},
  year = {2024},
  publisher = {GitHub},
  journal = {GitHub repository},
  howpublished = {\url{https://github.com/PKU-Alignment/align-anything}},
}
```

## License

>>>>>>> 816db42d
Align-Anything is released under Apache License 2.0.<|MERGE_RESOLUTION|>--- conflicted
+++ resolved
@@ -1,858 +1,401 @@
-<<<<<<< HEAD
-<!-- markdownlint-disable first-line-h1 -->
-<!-- markdownlint-disable html -->
-
-<div align="center">
-  <img src="assets/logo.jpg" width="390"/>
-  <div>&nbsp;</div>
-  <div align="center">
-    <b><font size="5">project website</font></b>
-    <sup>
-      <a href="https://space.bilibili.com/3493095748405551?spm_id_from=333.337.search-card.all.click">
-        <i><font size="4">HOT</font></i>
-      </a>
-    </sup>
-    &nbsp;&nbsp;&nbsp;&nbsp;
-    <b><font size="5">PKU-Alignment Team</font></b>
-    <sup>
-      <a href="https://space.bilibili.com/3493095748405551?spm_id_from=333.337.search-card.all.click">
-        <i><font size="4">welcome</font></i>
-      </a>
-    </sup>
-  </div>
-  <div>&nbsp;</div>
-
-
-[![PyPI](https://img.shields.io/pypi/v/align-anything?logo=pypi)](https://pypi.org/project/align-anything)
-[![License](https://img.shields.io/github/license/PKU-Alignment/align-anything?label=license)](#license)
-
-📘Documentation |
-[🚀Features](#features) |
-[🆕Update News](#news) |
-[🛠️Installation](#installation) |
-[👀Training](#train) |
-[🤔Reporting Issues](#report-issues)
-</div>
-
-<div align="center">
-
-English | [简体中文](README_zh-CN.md) | [Our 100K Datasets](https://huggingface.co/datasets/PKU-Alignment/Align-Anything-Instruction-100K)
-
-</div>
-
-Align-Anything is an open-source alignment framework for academic research based on DeepSpeed or NeMo (currently in development). It aims to align various modality large models (any-to-any models), including LLMs, VLMs, and others, with human intentions and values. More details about the definition and milestones of alignment for LLMs and other related information can be found in [AI Alignment](https://alignmentsurvey.com).
-
-### Features
-
-- Highly Modular Framework: Our framework offers a comprehensive collection of diverse alignment algorithms tailored for model alignment across various modalities. Its versatility stems from the abstraction of different algorithm types and a well-designed API, allowing users to easily modify and customize the code for different tasks.
-- Support for Various Model Fine-Tuning: The framework includes fine-tuning capabilities for models such as LLaMA, LLaVA, Gemma, Qwen, Baichuan, and others (see [model-zoo](https://github.com/PKU-Alignment/align-anything/blob/main/Model-Zoo.md)).
-- Support Alignment Fine-Tuning over Any Modality: It supports fine-tuning alignments for different modality model, including LLMs, VLMs, and other modalities (see [Development Roadmap](#development-roadmap)).
-- Support Various Alignment Algorithms: The framework supports various alignment algorithms, including SFT, DPO, PPO, and others (see [example](https://github.com/PKU-Alignment/align-anything/tree/main/examples)).
-
-#### Development Roadmap
-
-We have a roadmap for future development work `align-anything`:
-
-- [x] Support alignment algorithms over the `diffusion model`, `text to any generation model` and other `vision-language model`.
-- [x] Support diverse parameter sizes including `LoRA`, `QLoRA`.
-- [ ] Support `NeMo` backbone for training, and `vllm` backbone for evaluation.
-
-| Trainers | Text :arrow_right: Text | Text+Image :arrow_right: Text | Text :arrow_right: Image | Text :arrow_right: Video | Text :arrow_right: Audio | Text+Image :arrow_right: Text+Image |
-|---|---|---|---|---|---|---|
-| SFT Trainer | :white_check_mark: | :white_check_mark: | :white_check_mark: | :white_check_mark: | :white_check_mark: | :white_check_mark: |
-| RM Trainer | :white_check_mark: | :white_check_mark: | :heavy_minus_sign: | :heavy_minus_sign: | :heavy_minus_sign: | :heavy_minus_sign: |
-| DPO Trainer | :white_check_mark: | :white_check_mark: | :white_check_mark: | :white_check_mark: | :white_check_mark: | :heavy_minus_sign: |
-| PPO Trainer | :white_check_mark: | :white_check_mark: | :heavy_minus_sign: | :heavy_minus_sign: | :heavy_minus_sign: | :heavy_minus_sign: |
-| KTO Trainer | :white_check_mark: | :heavy_minus_sign: | :heavy_minus_sign: | :heavy_minus_sign: | :heavy_minus_sign: | :heavy_minus_sign: |
-| ORPO Trainer | :white_check_mark: | :heavy_minus_sign: | :heavy_minus_sign: | :heavy_minus_sign: | :heavy_minus_sign: | :heavy_minus_sign: |
-| SimPO Trainer | :white_check_mark: | :heavy_minus_sign: | :heavy_minus_sign: | :heavy_minus_sign: | :heavy_minus_sign: | :heavy_minus_sign: |
-
-- :white_check_mark: : Features supported now.
-- :heavy_minus_sign: : Features on going in our TODO list.
-
-# News
-
-- 2024-08-15 🔥 We have supported a new function in the evaluation module: the `models_pk` script, which enables comparing the performance of two models across different benchmarks.
-- 2024-08-06 🔥 We have restructured the evaluation framework to better support multimodal benchmarks. Based on this, we have implemented benchmarks for text-to-text and text+image-to-text models, with more benchmarks currently being adapted! The supported list is [here](https://github.com/PKU-Alignment/align-anything/tree/main/align_anything/evaluation/benchmarks).
-- 2024-08-06 🔥 We have supported text+image interleaved input & output modality for the SFT trainer and Chameleon models!
-- 2024-07-23 🔥 We have supported text-to-image, text-to-audio, and text-to-video modalities for the SFT trainer and DPO trainer!
-- 2024-07-22 🔥 We have supported the currently popular multimodal large model Chameleon for the SFT trainer and DPO trainer!
-- 2024-07-17 🎉 We are pleased to announce the open-source release of the Align-Anything-Instruction-100K dataset for text modality. This dataset is available in both [English](https://huggingface.co/datasets/PKU-Alignment/Align-Anything-Instruction-100K) and [Chinese](https://huggingface.co/datasets/PKU-Alignment/Align-Anything-Instruction-100K-zh) versions, each sourced from different data sets and meticulously refined for quality by GPT-4.
-- 2024-07-14 🎉 We open-souce the `align-anything` framework.
-
-# Installation
-
-All model weights, training parameters, and tokenizers are stored in the `OUTPUT_DIR` you specified in advance.
-
-```bash
-conda create -n align-anything python==3.11
-conda activate align-anything
-git clone git@github.com:PKU-Alignment/align-anything.git
-cd align-anything
-pip install -e .
-```
-
-### Wandb Logger
-We supports `wandb` logging. By default, it is set to offline. If you need to view wandb logs online, you can specify the environment variables of `WANDB_API_KEY` before starting the training:
-
-```bash
-export WANDB_API_KEY="..."  # your W&B API key here
-```
-
-### Install from Dockerfile
-<details>
-<summary>How to build from Docker?</summary>
-1. build docker image
-
-```bash
-FROM nvcr.io/nvidia/pytorch:24.02-py3
-
-RUN echo "export PS1='[\[\e[1;33m\]\u\[\e[0m\]:\[\e[1;35m\]\w\[\e[0m\]]\$ '" >> ~/.bashrc
-
-WORKDIR /root/align-anything
-COPY . .
-
-RUN python -m pip install --upgrade pip \
-    && pip install -e .
-```
-
-then,
-
-```bash
-docker build --tag align-anything .
-```
-
-2. run the container
-
-```bash
-docker run -it --rm \
-    --gpus all \
-    --ipc=host \
-    --ulimit memlock=-1 \
-    --ulimit stack=67108864 \
-    --mount type=bind,source=<host's mode path>,target=<docker's mode path> \
-    test_docker
-```
-
-</details>
-
-
-# Train
-
-## Quick Start
-
-Quick start examples can be found at [here](./examples/)
-
-To prepare for training, all scripts are located in the `./scripts`. Parameters that require user input have been left empty and must be filled in prior to initiating the training process. For example, for `ppo.sh`:
-
-```bash
-ACTOR_MODEL_NAME=""
-REWARD_MODEL_NAME=""
-CRITIC_MODEL_NAME=""
-TRAIN_DATASETS=""
-TRAIN_TEMPLATE=""
-PTX_DATASET=""
-PTX_TEMPLATE=""
-OUTPUT_DIR=""
-
-source ./setup.sh
-
-deepspeed \
-  --master_port ${MASTER_PORT} \
-  --module align_anything.trainers.ppo \
-  --actor_model_name_or_path ${ACTOR_MODEL_NAME} \
-  --reward_model_name_or_path ${REWARD_MODEL_NAME} \
-  --reward_critic_model_name_or_path ${CRITIC_MODEL_NAME} \
-  --train_datasets ${TRAIN_DATASETS} \
-  --train_split train \
-  --train_template ${TRAIN_TEMPLATE} \
-  --ptx_datasets ${PTX_DATASET} \
-  --ptx_split train \
-  --ptx_template ${PTX_TEMPLATE} \
-  --output_dir ${OUTPUT_DIR}
-```
-
-<!-- TODO -->
-- `ACTOR_MODEL_NAME`: The model to be fine-tuned, typically one that has already undergone initial supervised fine-tuning, like `PKU-Alignment/alpaca-7b-reproduced`.
-- `REWARD_MODEL_NAME`: A model with a score output layer. Run `rm.sh` to train the reward model and obtain its path.
-- `CRITIC_MODEL_NAME`: The model used for RLHF value function estimation, typically set to be the same as `REWARD_MODEL_NAME`.
-- `TRAIN_DATASET`: The training dataset for RLHF, such as `PKU-Alignment/PKU-SafeRLHF`.
-- `TRAIN_TEMPLATE`: The training template for RLHF, such as `PKU-Alignment/PKU-SafeRLHF`.
-- `PTX_DATASET`: The supervised learning dataset to aid RLHF fine-tuning, like `tatsu-lab/alpaca`.
-- `PTX_TEMPLATE`: The template for auxiliary supervised learning dataset in RLHF needs to be specified before training, and in this case, it is `Dialogue`.
-- `OUTPUT_DIR`: The directory where you want to save the trained model, logging, and others.
-
-### Some Training Bugs
-1. If you encounter errors during the training process:
-
-```bash
-No such file or directory: ':/usr/local/cuda/bin/nvcc'
-```
-
-To include the CUDA installation path and set the environment variables, modify the script as follows:
-
-```bash
-export CUDA_HOME="/usr/local/cuda"
-```
-or
-```bash
-export CUDA_HOME=$CONDA_PREFIX
-```
-
-The specific path depends on your `cuda` path.
-
-## Customized Dataset
-
-Align-anything offers a highly scalable dataset registration interface, enabling users to embed customized datasets simply by designing and specifying their `template.py`.
-
-Taking [PKU-Alignment/PKU-SafeRLHF](https://huggingface.co/datasets/PKU-Alignment/PKU-SafeRLHF) as an example, we illustrate here how to design the template and incorporate it into a complete RLHF workflow.
-
-The data key-value pairs for PKU-Alignment/PKU-SafeRLHF are as follows:
-
-```python
-{
-  'prompt': '...',
-  'response_0': '...',
-  'response_1': '...',
-  'better_response_id': 0
-}
-```
-
-We first need to create a new template named PKUSafeRLHF for this dataset, and specify the required parameters such as system_prompt.
-
-```python
-@register_template('PKUSafeRLHF')
-class PKUSafeRLHF(Template):
-    system_prompt: str = 'BEGINNING OF CONVERSATION: '
-    user_prompt: str = 'USER: {input} '
-    assistant_prompt: str = 'ASSISTANT:{output}'
-    split_token: str = 'ASSISTANT:'
-```
-
-### Reward modeling
-
-The reward modeling requires the user to provide a dictionary with data keys as follows:
-
-```python
-{
-  'better_text': '...',
-  'worse_text': '...',
-}
-```
-
-Therefore, the user needs to implement a key-value transformation logic in `align-anything/configs/template.py`, for instance, in this case:
-
-```python
-@register_template('PKUSafeRLHF')
-class PKUSafeRLHF(Dialogue):
-
-    def format_sample(self, raw_sample: dict[str, Any]) -> dict[str, Any]:
-        metrics = raw_sample['better_response_id']
-        better_response = raw_sample[f'response_{int(metrics)}']
-        worse_response = raw_sample[f'response_{1-int(metrics)}']
-        prompt = raw_sample['prompt']
-
-        formatted_better_output = (
-            f'{self.system_prompt}'
-            f'{self.user_prompt.format(input=prompt)}'
-            f'{self.assistant_prompt.format(output=better_response)}'
-        )
-        formatted_worse_output = (
-            f'{self.system_prompt}'
-            f'{self.user_prompt.format(input=prompt)}'
-            f'{self.assistant_prompt.format(output=worse_response)}'
-        )
-
-        return {
-            'better_text': formatted_better_output,
-            'worse_text': formatted_worse_output,
-        }
-```
-
-Here, `format_sample` parses the keys in the PKU-Alignment/PKU-SafeRLHF dataset, determines which response is better based on the `better_response_id`, and subsequently invokes previously defined parameters such as `system_prompt` to implement the transformation of key-value pairs.
-
-### RL fine-tuning
-
-During the RL fine-tuning phase, the model requires generation based on prompts within the dataset. Consequently, users need to implement key-value conversion in `template.py` using the following function:
-
-```python
-@register_template('PKUSafeRLHF')
-class PKUSafeRLHF(Template):
-    system_prompt: str = 'BEGINNING OF CONVERSATION: '
-    user_prompt: str = 'USER: {input} '
-    assistant_prompt: str = 'ASSISTANT:{output}'
-    split_token: str = 'ASSISTANT:'
-
-    def format_prompt_only_sample(self, raw_sample: dict[str, Any]) -> dict[str, Any]:
-        prompt = raw_sample['prompt']
-
-        formatted_prompt = (
-            f'{self.system_prompt}'
-            f'{self.user_prompt.format(input=prompt)}'
-            f'{self.assistant_prompt.format(output="")}'
-        )
-
-        return {'text': formatted_prompt}
-```
-
-After designing the aforementioned template, you just need to specify this template by passing the `--train_template PKUSafeRLHF` argument when invoking the dataset to complete the corresponding training. Perhaps the above example still lacks specificity; therefore, we provide command references that encompass various models executing multiple algorithms on diverse datasets. You can expedite your training process by directly running or modifying these scripts [here](./examples/).
-
-# Evaluate
-
-## Quick Start
-
-To prepare for the evaluation, the script is located in the `./scripts directory`. Parameters requiring user input have been left empty and must be filled in before starting the evaluation process. For example, for `evaluate.sh`:
-
-~~~bash
-cd ../align_anything/evaluation
-
-BENCHMARKS=("")
-OUTPUT_DIR=""
-GENERATION_BACKEND=""
-MODEL_ID=""
-MODEL_NAME_OR_PATH=""
-CHAT_TEMPLATE=""
-
-for BENCHMARK in "${BENCHMARKS[@]}"; do
-    python __main__.py \
-        --benchmark ${BENCHMARK} \
-        --output_dir ${OUTPUT_DIR} \
-        --generation_backend ${GENERATION_BACKEND} \
-        --model_id ${MODEL_ID} \
-        --model_name_or_path ${MODEL_NAME_OR_PATH} \
-        --chat_template ${CHAT_TEMPLATE}
-done
-~~~
-
-- `BENCHMARKS`: One or more evaluation benchmarks or datasets for assessing the model's performance. For example, `("POPE" "MMBench")` can be used to evaluate the model on both the POPE and MMBench datasets. Each benchmark in the list will be processed sequentially.
-- `OUTPUT_DIR`: The directory for saving the evaluation results and output files.
-- `GENERATION_BACKEND`: The backend used for generating predictions, `vLLM` or `deepspeed`.
-- `MODEL_ID`: Unique identifier for the model, used to track and distinguish model evaluations, like `llava-1.5-7b-hf`.
-- `MODEL_NAME_OR_PATH`: The local path or Hugging Face link of model, such as `llava-hf/llava-1.5-7b-hf`.
-- `CHAT_TEMPLATE`: Chat template id of your model, like `LLAVA`. More details can be refered in `./align_anything/configs/template.py`.
-
-To compare multiple models' performance across one or more benchmarks, located in the `./scripts`, the `models_pk.sh` script allows you to evaluate across different models and then compare their results. Ensure all parameters are correctly filled in before running the script.
-
-~~~bash
-cd ../align_anything/evaluation
-
-BENCHMARKS=("")
-OUTPUT_DIR=""
-GENERATION_BACKEND=""
-MODEL_IDS=("" "")
-MODEL_NAME_OR_PATHS=("" "")
-CHAT_TEMPLATES=("" "")
-
-for BENCHMARK in "${BENCHMARKS[@]}"; do
-    echo "Processing benchmark: ${BENCHMARK}"
-    
-    for i in "${!MODEL_IDS[@]}"; do
-        MODEL_ID=${MODEL_IDS[$i]}
-        MODEL_NAME_OR_PATH=${MODEL_NAME_OR_PATHS[$i]}
-        CHAT_TEMPLATE=${CHAT_TEMPLATES[$i]}
-        
-        echo "Running model ${MODEL_ID} for benchmark ${BENCHMARK}"
-        python __main__.py \
-            --benchmark ${BENCHMARK} \
-            --output_dir ${OUTPUT_DIR} \
-            --generation_backend ${GENERATION_BACKEND} \
-            --model_id ${MODEL_ID} \
-            --model_name_or_path ${MODEL_NAME_OR_PATH} \
-            --chat_template ${CHAT_TEMPLATE}
-    done
-
-    python models_pk.py --benchmark ${BENCHMARK} \
-                        --model_1 "${MODEL_IDS[0]}" \
-                        --model_2 "${MODEL_IDS[1]}"
-done
-~~~
-
-- `BENCHMARKS`: One or more evaluation benchmarks or datasets for assessing the model's performance. For example, `("POPE" "MMBench")` can be used to evaluate the model on both the POPE and MMBench datasets. Each benchmark in the list will be processed sequentially.
-- `OUTPUT_DIR`: The directory for saving the evaluation results and output files.
-- `GENERATION_BACKEND`: The backend used for generating predictions, `vLLM` or `deepspeed`.
-- `MODEL_IDS`: An array of two unique identifiers for the models being evaluated, such as `("llava-1.5-7b-hf" "llava-1.5-13b-hf")`. These IDs help track and distinguish between different model evaluations.
-- `MODEL_NAME_OR_PATHS`: An array of two paths to the models' weights or their names if hosted on Hugging Face, such as `("llava-hf/llava-1.5-7b-hf" "llava-hf/llava-1.5-13b-hf")`.
-- `CHAT_TEMPLATES`: An array of two chat template IDs corresponding to each model, such as `("LLAVA" "LLAVA")`. This defines the format or style of responses generated by each model.
-
-Additionally, you should modify the config file corresponding to the benchmark under `./align_anything/configs/evaluation/benchmarks` to adapt to specific evaluation tasks and specify test models.
-
-For more inference parameters, please see `./align_anything/configs/evaluation/vllm` and `./align_anything/configs/evaluation/deepspeed`, depending on your generation backend.
-
-For more details about the evaluation pipeline, refer to [here](https://github.com/PKU-Alignment/align-anything/blob/main/align_anything/evaluation/README.md).
-
-# Inference
-
-## Gradio Web UI
-
-To launch a Gradio demo locally, follow these steps by running the commands one by one. If you intend to launch multiple model workers to compare different checkpoints, you only need to launch the controller and the web server *ONCE*.
-
-### Launch a controller
-```Shell
-python -m align_anything.serve.controller --host 0.0.0.0 --port 10000
-```
-
-### Launch a gradio web server.
-```Shell
-python -m align_anything.serve.gradio_web_server --controller http://localhost:10000 --model-list-mode reload
-```
-You have just launched the Gradio web interface. Now, you can open the web interface using the URL printed on the screen. You may notice that there are no models listed yet. Do not worry, as we have not launched any model workers yet. The model list will be automatically updated once you launch a model worker.
-
-### Launch a model worker
-
-This is the actual *worker* that performs the inference on the GPU.  Each worker is responsible for a single model specified in `--model-path`, and check the template.py in align_anything.configs to find the according template name.
-
-```Shell
-python -m align_anything.serve.model_worker --host 0.0.0.0 --controller http://localhost:10000 --port 40000 --worker http://localhost:40000 --model-path <ckpt>  --is-multimodal True --template "LLAVA"
-```
-Wait until the process completes loading the model and you see "Uvicorn running on ...". Then, refresh your Gradio web UI, and you will see the model you just started in the model list.
-
-You can start as many workers as you need and compare different model checkpoints within the same Gradio interface. Ensure that you keep the `--controller` the same, but change the `--port` and `--worker` to a unique port number for each worker.
-
-```Shell
-python -m align_anything.serve.model_worker --host 0.0.0.0 --controller http://localhost:10000 --port <different from 40000, say 40001> --worker http://localhost:<change accordingly, i.e. 40001> --model-path <ckpt2> --is-multimodal True  --template "LLAVA"
-```
-
-You can specify the mps device by using the `--device` flag: `--device mps`, if you are using an Apple device with an M1 or M2 chip.
-
-## Interactive Client
-
-```bash
-python3 -m align_anything.serve.cli --model_name_or_path your_model_name_or_path
-```
-
-![cli_demo](assets/cli_demo.gif)
-
-## Interactive Arena
-
-```bash
-python3 -m align_anything.serve.arena --red_corner_model_name_or_path your_red_model_name_or_path --blue_corner_model_name_or_path your_blue_model_name_or_path
-```
-
-![Arena-Demo](assets/arena_demo.gif)
-
-## Why do we open source align-anything?
-
-Ensuring that the behavior of AI system aligns with human intentions and values is crucial, and alignment techniques provide an effective solution. For large language models (LLMs), methods such as reinforcement learning with human feedback (RLHF) and direct preference optimization (DPO) have significantly improved performance and safety. As models evolve to handle any-modality inputs and outputs, effectively aligning them remains a current research challenge. `Align-Anything` framework integrates alignment tuning across modalities using well-designed interfaces and advanced abstractions, offering a comprehensive testbed for research.
-
-### Report Issues
-If you have any questions in the process of using Align-Anything, don't hesitate to ask your questions on [the GitHub issue page](https://github.com/PKU-Alignment/align-anything/issues/new/choose), we will reply to you in 2-3 working days.
-
-
-## Citation
-Please cite the repo if you use the data or code in this repo.
-```
-@misc{align_anything,
-  author = {PKU-Alignment Team},
-  title = {Align Anything: Training Any Modality Model with Feedback},
-  year = {2024},
-  publisher = {GitHub},
-  journal = {GitHub repository},
-  howpublished = {\url{https://github.com/PKU-Alignment/align-anything}},
-}
-```
-
-## License
-
-=======
-<!-- markdownlint-disable first-line-h1 -->
-<!-- markdownlint-disable html -->
-
-<div align="center">
-  <img src="assets/logo.jpg" width="390"/>
-  <div>&nbsp;</div>
-  <div align="center">
-    <b><font size="5">project website</font></b>
-    <sup>
-      <a href="https://space.bilibili.com/3493095748405551?spm_id_from=333.337.search-card.all.click">
-        <i><font size="4">HOT</font></i>
-      </a>
-    </sup>
-    &nbsp;&nbsp;&nbsp;&nbsp;
-    <b><font size="5">PKU-Alignment Team</font></b>
-    <sup>
-      <a href="https://space.bilibili.com/3493095748405551?spm_id_from=333.337.search-card.all.click">
-        <i><font size="4">welcome</font></i>
-      </a>
-    </sup>
-  </div>
-  <div>&nbsp;</div>
-
-
-[![PyPI](https://img.shields.io/pypi/v/align-anything?logo=pypi)](https://pypi.org/project/align-anything)
-[![License](https://img.shields.io/github/license/PKU-Alignment/align-anything?label=license)](#license)
-
-📘Documentation |
-[🚀Features](#features) |
-[🆕Update News](#news) |
-[🛠️Installation](#installation) |
-[👀Training](#train) |
-[🤔Reporting Issues](#report-issues)
-</div>
-
-<div align="center">
-
-English | [简体中文](README_zh-CN.md) | [Our 100K Datasets](https://huggingface.co/datasets/PKU-Alignment/Align-Anything-Instruction-100K)
-
-</div>
-
-Align-Anything is an open-source alignment framework for academic research based on DeepSpeed or NeMo (currently in development). It aims to align various modality large models (any-to-any models), including LLMs, VLMs, and others, with human intentions and values. More details about the definition and milestones of alignment for LLMs and other related information can be found in [AI Alignment](https://alignmentsurvey.com).
-
-### Features
-
-- Highly Modular Framework: Our framework offers a comprehensive collection of diverse alignment algorithms tailored for model alignment across various modalities. Its versatility stems from the abstraction of different algorithm types and a well-designed API, allowing users to easily modify and customize the code for different tasks.
-- Support for Various Model Fine-Tuning: The framework includes fine-tuning capabilities for models such as LLaMA, LLaVA, Gemma, Qwen, Baichuan, and others (see [model-zoo](https://github.com/PKU-Alignment/align-anything/blob/main/Model-Zoo.md)).
-- Support Alignment Fine-Tuning over Any Modality: It supports fine-tuning alignments for different modality model, including LLMs, VLMs, and other modalities (see [Development Roadmap](#development-roadmap)).
-- Support Various Alignment Algorithms: The framework supports various alignment algorithms, including SFT, DPO, PPO, and others (see [example](https://github.com/PKU-Alignment/align-anything/tree/main/examples)).
-
-#### Development Roadmap
-
-We have a roadmap for future development work `align-anything`:
-
-- [x] Support alignment algorithms over the `diffusion model`, `text to any generation model` and other `vision-language model`.
-- [x] Support diverse parameter sizes including `LoRA`, `QLoRA`.
-- [ ] Support `NeMo` backbone for training, and `vllm` backbone for evaluation.
-
-| Trainers | Text :arrow_right: Text | Text+Image :arrow_right: Text | Text :arrow_right: Image | Text :arrow_right: Video | Text :arrow_right: Audio | Text+Image :arrow_right: Text+Image |
-|---|---|---|---|---|---|---|
-| SFT Trainer | :white_check_mark: | :white_check_mark: | :white_check_mark: | :white_check_mark: | :white_check_mark: | :white_check_mark: |
-| RM Trainer | :white_check_mark: | :white_check_mark: | :heavy_minus_sign: | :heavy_minus_sign: | :heavy_minus_sign: | :white_check_mark: |
-| DPO Trainer | :white_check_mark: | :white_check_mark: | :white_check_mark: | :white_check_mark: | :white_check_mark: | :white_check_mark: |
-| PPO Trainer | :white_check_mark: | :white_check_mark: | :heavy_minus_sign: | :heavy_minus_sign: | :heavy_minus_sign: | :white_check_mark: |
-| KTO Trainer | :white_check_mark: | :heavy_minus_sign: | :heavy_minus_sign: | :heavy_minus_sign: | :heavy_minus_sign: | :heavy_minus_sign: |
-| ORPO Trainer | :white_check_mark: | :heavy_minus_sign: | :heavy_minus_sign: | :heavy_minus_sign: | :heavy_minus_sign: | :heavy_minus_sign: |
-| SimPO Trainer | :white_check_mark: | :heavy_minus_sign: | :heavy_minus_sign: | :heavy_minus_sign: | :heavy_minus_sign: | :heavy_minus_sign: |
-
-- :white_check_mark: : Features supported now.
-- :heavy_minus_sign: : Features on going in our TODO list.
-
-# News
-
-- 2024-08-17 🔥 We have supported DPO and PPO for text-image interleaved input & output models!
-- 2024-08-06 🔥 We have restructured the evaluation framework to better support multimodal benchmarks. Based on this, we have implemented benchmarks for text-to-text and text+image-to-text models, with more benchmarks currently being adapted! The supported list is [here](https://github.com/PKU-Alignment/align-anything/tree/main/align_anything/evaluation/benchmarks).
-- 2024-08-06 🔥 We have supported text+image interleaved input & output modality for the SFT trainer and Chameleon models!
-- 2024-07-23 🔥 We have supported text-to-image, text-to-audio, and text-to-video modalities for the SFT trainer and DPO trainer!
-- 2024-07-22 🔥 We have supported the currently popular multimodal large model Chameleon for the SFT trainer and DPO trainer!
-- 2024-07-17 🎉 We are pleased to announce the open-source release of the Align-Anything-Instruction-100K dataset for text modality. This dataset is available in both [English](https://huggingface.co/datasets/PKU-Alignment/Align-Anything-Instruction-100K) and [Chinese](https://huggingface.co/datasets/PKU-Alignment/Align-Anything-Instruction-100K-zh) versions, each sourced from different data sets and meticulously refined for quality by GPT-4.
-- 2024-07-14 🎉 We open-souce the `align-anything` framework.
-
-# Installation
-
-All model weights, training parameters, and tokenizers are stored in the `OUTPUT_DIR` you specified in advance.
-
-```bash
-conda create -n align-anything python==3.11
-conda activate align-anything
-git clone git@github.com:PKU-Alignment/align-anything.git
-cd align-anything
-pip install -e .
-```
-
-### Wandb Logger
-We supports `wandb` logging. By default, it is set to offline. If you need to view wandb logs online, you can specify the environment variables of `WANDB_API_KEY` before starting the training:
-
-```bash
-export WANDB_API_KEY="..."  # your W&B API key here
-```
-
-### Install from Dockerfile
-<details>
-<summary>How to build from Docker?</summary>
-1. build docker image
-
-```bash
-FROM nvcr.io/nvidia/pytorch:24.02-py3
-
-RUN echo "export PS1='[\[\e[1;33m\]\u\[\e[0m\]:\[\e[1;35m\]\w\[\e[0m\]]\$ '" >> ~/.bashrc
-
-WORKDIR /root/align-anything
-COPY . .
-
-RUN python -m pip install --upgrade pip \
-    && pip install -e .
-```
-
-then,
-
-```bash
-docker build --tag align-anything .
-```
-
-2. run the container
-
-```bash
-docker run -it --rm \
-    --gpus all \
-    --ipc=host \
-    --ulimit memlock=-1 \
-    --ulimit stack=67108864 \
-    --mount type=bind,source=<host's mode path>,target=<docker's mode path> \
-    test_docker
-```
-
-</details>
-
-
-# Train
-
-## Quick Start
-
-Quick start examples can be found at [here](./examples/)
-
-To prepare for training, all scripts are located in the `./scripts`. Parameters that require user input have been left empty and must be filled in prior to initiating the training process. For example, for `ppo.sh`:
-
-```bash
-ACTOR_MODEL_NAME=""
-REWARD_MODEL_NAME=""
-CRITIC_MODEL_NAME=""
-TRAIN_DATASETS=""
-TRAIN_TEMPLATE=""
-PTX_DATASET=""
-PTX_TEMPLATE=""
-OUTPUT_DIR=""
-
-source ./setup.sh
-
-deepspeed \
-  --master_port ${MASTER_PORT} \
-  --module align_anything.trainers.ppo \
-  --actor_model_name_or_path ${ACTOR_MODEL_NAME} \
-  --reward_model_name_or_path ${REWARD_MODEL_NAME} \
-  --reward_critic_model_name_or_path ${CRITIC_MODEL_NAME} \
-  --train_datasets ${TRAIN_DATASETS} \
-  --train_split train \
-  --train_template ${TRAIN_TEMPLATE} \
-  --ptx_datasets ${PTX_DATASET} \
-  --ptx_split train \
-  --ptx_template ${PTX_TEMPLATE} \
-  --output_dir ${OUTPUT_DIR}
-```
-
-<!-- TODO -->
-- `ACTOR_MODEL_NAME`: The model to be fine-tuned, typically one that has already undergone initial supervised fine-tuning, like `PKU-Alignment/alpaca-7b-reproduced`.
-- `REWARD_MODEL_NAME`: A model with a score output layer. Run `rm.sh` to train the reward model and obtain its path.
-- `CRITIC_MODEL_NAME`: The model used for RLHF value function estimation, typically set to be the same as `REWARD_MODEL_NAME`.
-- `TRAIN_DATASET`: The training dataset for RLHF, such as `PKU-Alignment/PKU-SafeRLHF`.
-- `TRAIN_TEMPLATE`: The training template for RLHF, such as `PKU-Alignment/PKU-SafeRLHF`.
-- `PTX_DATASET`: The supervised learning dataset to aid RLHF fine-tuning, like `tatsu-lab/alpaca`.
-- `PTX_TEMPLATE`: The template for auxiliary supervised learning dataset in RLHF needs to be specified before training, and in this case, it is `Dialogue`.
-- `OUTPUT_DIR`: The directory where you want to save the trained model, logging, and others.
-
-### Some Training Bugs
-1. If you encounter errors during the training process:
-
-```bash
-No such file or directory: ':/usr/local/cuda/bin/nvcc'
-```
-
-To include the CUDA installation path and set the environment variables, modify the script as follows:
-
-```bash
-export CUDA_HOME="/usr/local/cuda"
-```
-or
-```bash
-export CUDA_HOME=$CONDA_PREFIX
-```
-
-The specific path depends on your `cuda` path.
-
-## Customized Dataset
-
-Align-anything offers a highly scalable dataset registration interface, enabling users to embed customized datasets simply by designing and specifying their `template.py`.
-
-Taking [PKU-Alignment/PKU-SafeRLHF](https://huggingface.co/datasets/PKU-Alignment/PKU-SafeRLHF) as an example, we illustrate here how to design the template and incorporate it into a complete RLHF workflow.
-
-The data key-value pairs for PKU-Alignment/PKU-SafeRLHF are as follows:
-
-```python
-{
-  'prompt': '...',
-  'response_0': '...',
-  'response_1': '...',
-  'better_response_id': 0
-}
-```
-
-We first need to create a new template named PKUSafeRLHF for this dataset, and specify the required parameters such as system_prompt.
-
-```python
-@register_template('PKUSafeRLHF')
-class PKUSafeRLHF(Template):
-    system_prompt: str = 'BEGINNING OF CONVERSATION: '
-    user_prompt: str = 'USER: {input} '
-    assistant_prompt: str = 'ASSISTANT:{output}'
-    split_token: str = 'ASSISTANT:'
-```
-
-### Reward modeling
-
-The reward modeling requires the user to provide a dictionary with data keys as follows:
-
-```python
-{
-  'better_text': '...',
-  'worse_text': '...',
-}
-```
-
-Therefore, the user needs to implement a key-value transformation logic in `align-anything/configs/template.py`, for instance, in this case:
-
-```python
-@register_template('PKUSafeRLHF')
-class PKUSafeRLHF(Dialogue):
-
-    def format_sample(self, raw_sample: dict[str, Any]) -> dict[str, Any]:
-        metrics = raw_sample['better_response_id']
-        better_response = raw_sample[f'response_{int(metrics)}']
-        worse_response = raw_sample[f'response_{1-int(metrics)}']
-        prompt = raw_sample['prompt']
-
-        formatted_better_output = (
-            f'{self.system_prompt}'
-            f'{self.user_prompt.format(input=prompt)}'
-            f'{self.assistant_prompt.format(output=better_response)}'
-        )
-        formatted_worse_output = (
-            f'{self.system_prompt}'
-            f'{self.user_prompt.format(input=prompt)}'
-            f'{self.assistant_prompt.format(output=worse_response)}'
-        )
-
-        return {
-            'better_text': formatted_better_output,
-            'worse_text': formatted_worse_output,
-        }
-```
-
-Here, `format_sample` parses the keys in the PKU-Alignment/PKU-SafeRLHF dataset, determines which response is better based on the `better_response_id`, and subsequently invokes previously defined parameters such as `system_prompt` to implement the transformation of key-value pairs.
-
-### RL fine-tuning
-
-During the RL fine-tuning phase, the model requires generation based on prompts within the dataset. Consequently, users need to implement key-value conversion in `template.py` using the following function:
-
-```python
-@register_template('PKUSafeRLHF')
-class PKUSafeRLHF(Template):
-    system_prompt: str = 'BEGINNING OF CONVERSATION: '
-    user_prompt: str = 'USER: {input} '
-    assistant_prompt: str = 'ASSISTANT:{output}'
-    split_token: str = 'ASSISTANT:'
-
-    def format_prompt_only_sample(self, raw_sample: dict[str, Any]) -> dict[str, Any]:
-        prompt = raw_sample['prompt']
-
-        formatted_prompt = (
-            f'{self.system_prompt}'
-            f'{self.user_prompt.format(input=prompt)}'
-            f'{self.assistant_prompt.format(output="")}'
-        )
-
-        return {'text': formatted_prompt}
-```
-
-After designing the aforementioned template, you just need to specify this template by passing the `--train_template PKUSafeRLHF` argument when invoking the dataset to complete the corresponding training. Perhaps the above example still lacks specificity; therefore, we provide command references that encompass various models executing multiple algorithms on diverse datasets. You can expedite your training process by directly running or modifying these scripts [here](./examples/). For special task including `text image interleaved input and output` and  `any-to-text`, you can refer to [projects](./projects/).
-
-# Evaluate
-
-## Quick Start
-
-To prepare for the evaluation, the script is located in the `./scripts directory`. Parameters requiring user input have been left empty and must be filled in before starting the evaluation process. For example, for `evaluate.sh`:
-
-~~~bash
-cd ../align_anything/evaluation
-
-BENCHMARK=""
-OUTPUT_DIR=""
-GENERATION_BACKEND=""
-
-python __main__.py \
-    --benchmark ${BENCHMARK} \
-    --output_dir ${OUTPUT_DIR} \
-    --generation_backend ${GENERATION_BACKEND}
-~~~
-
-- `BENCHMARK`: The evaluation benchmark or dataset for assessing the model's performance. For example, `ARC` for the ARC dataset or another relevant benchmark.
-- `OUTPUT_DIR`: The directory for saving the evaluation results and output files.
-- `GENERATION_BACKEND`: The backend used for generating predictions, `deepspeed` or `vLLM`.
-
-Additionally, you should modify the config file corresponding to the benchmark under `./align_anything/configs/evaluation/benchmarks` to adapt to specific evaluation tasks and specify test models.
-
-For more inference parameters, please see `./align_anything/configs/evaluation/vllm` and `./align_anything/configs/evaluation/deepspeed`, depending on your generation backend.
-
-For more details about the evaluation pipeline, refer to [here](https://github.com/PKU-Alignment/align-anything/blob/main/align_anything/evaluation/README.md).
-
-# Inference
-
-## Gradio Web UI
-
-To launch a Gradio demo locally, follow these steps by running the commands one by one. If you intend to launch multiple model workers to compare different checkpoints, you only need to launch the controller and the web server *ONCE*.
-
-### Launch a controller
-```Shell
-python -m align_anything.serve.controller --host 0.0.0.0 --port 10000
-```
-
-### Launch a gradio web server.
-```Shell
-python -m align_anything.serve.gradio_web_server --controller http://localhost:10000 --model-list-mode reload
-```
-You have just launched the Gradio web interface. Now, you can open the web interface using the URL printed on the screen. You may notice that there are no models listed yet. Do not worry, as we have not launched any model workers yet. The model list will be automatically updated once you launch a model worker.
-
-### Launch a model worker
-
-This is the actual *worker* that performs the inference on the GPU.  Each worker is responsible for a single model specified in `--model-path`, and check the template.py in align_anything.configs to find the according template name.
-
-```Shell
-python -m align_anything.serve.model_worker --host 0.0.0.0 --controller http://localhost:10000 --port 40000 --worker http://localhost:40000 --model-path <ckpt>  --is-multimodal True --template "LLAVA"
-```
-Wait until the process completes loading the model and you see "Uvicorn running on ...". Then, refresh your Gradio web UI, and you will see the model you just started in the model list.
-
-You can start as many workers as you need and compare different model checkpoints within the same Gradio interface. Ensure that you keep the `--controller` the same, but change the `--port` and `--worker` to a unique port number for each worker.
-
-```Shell
-python -m align_anything.serve.model_worker --host 0.0.0.0 --controller http://localhost:10000 --port <different from 40000, say 40001> --worker http://localhost:<change accordingly, i.e. 40001> --model-path <ckpt2> --is-multimodal True  --template "LLAVA"
-```
-
-You can specify the mps device by using the `--device` flag: `--device mps`, if you are using an Apple device with an M1 or M2 chip.
-
-## Interactive Client
-
-```bash
-python3 -m align_anything.serve.cli --model_name_or_path your_model_name_or_path
-```
-
-![cli_demo](assets/cli_demo.gif)
-
-## Interactive Arena
-
-```bash
-python3 -m align_anything.serve.arena --red_corner_model_name_or_path your_red_model_name_or_path --blue_corner_model_name_or_path your_blue_model_name_or_path
-```
-
-![Arena-Demo](assets/arena_demo.gif)
-
-## Why do we open source align-anything?
-
-Ensuring that the behavior of AI system aligns with human intentions and values is crucial, and alignment techniques provide an effective solution. For large language models (LLMs), methods such as reinforcement learning with human feedback (RLHF) and direct preference optimization (DPO) have significantly improved performance and safety. As models evolve to handle any-modality inputs and outputs, effectively aligning them remains a current research challenge. `Align-Anything` framework integrates alignment tuning across modalities using well-designed interfaces and advanced abstractions, offering a comprehensive testbed for research.
-
-### Report Issues
-If you have any questions in the process of using Align-Anything, don't hesitate to ask your questions on [the GitHub issue page](https://github.com/PKU-Alignment/align-anything/issues/new/choose), we will reply to you in 2-3 working days.
-
-
-## Citation
-Please cite the repo if you use the data or code in this repo.
-```
-@misc{align_anything,
-  author = {PKU-Alignment Team},
-  title = {Align Anything: Training Any Modality Model with Feedback},
-  year = {2024},
-  publisher = {GitHub},
-  journal = {GitHub repository},
-  howpublished = {\url{https://github.com/PKU-Alignment/align-anything}},
-}
-```
-
-## License
-
->>>>>>> 816db42d
-Align-Anything is released under Apache License 2.0.+<!-- markdownlint-disable first-line-h1 -->
+<!-- markdownlint-disable html -->
+
+<div align="center">
+  <img src="assets/logo.jpg" width="390"/>
+  <div>&nbsp;</div>
+  <div align="center">
+    <b><font size="5">project website</font></b>
+    <sup>
+      <a href="https://space.bilibili.com/3493095748405551?spm_id_from=333.337.search-card.all.click">
+        <i><font size="4">HOT</font></i>
+      </a>
+    </sup>
+    &nbsp;&nbsp;&nbsp;&nbsp;
+    <b><font size="5">PKU-Alignment Team</font></b>
+    <sup>
+      <a href="https://space.bilibili.com/3493095748405551?spm_id_from=333.337.search-card.all.click">
+        <i><font size="4">welcome</font></i>
+      </a>
+    </sup>
+  </div>
+  <div>&nbsp;</div>
+
+
+[![PyPI](https://img.shields.io/pypi/v/align-anything?logo=pypi)](https://pypi.org/project/align-anything)
+[![License](https://img.shields.io/github/license/PKU-Alignment/align-anything?label=license)](#license)
+
+📘Documentation |
+[🚀Features](#features) |
+[🆕Update News](#news) |
+[🛠️Installation](#installation) |
+[👀Training](#train) |
+[🤔Reporting Issues](#report-issues)
+</div>
+
+<div align="center">
+
+English | [简体中文](README_zh-CN.md) | [Our 100K Datasets](https://huggingface.co/datasets/PKU-Alignment/Align-Anything-Instruction-100K)
+
+</div>
+
+Align-Anything is an open-source alignment framework for academic research based on DeepSpeed or NeMo (currently in development). It aims to align various modality large models (any-to-any models), including LLMs, VLMs, and others, with human intentions and values. More details about the definition and milestones of alignment for LLMs and other related information can be found in [AI Alignment](https://alignmentsurvey.com).
+
+### Features
+
+- Highly Modular Framework: Our framework offers a comprehensive collection of diverse alignment algorithms tailored for model alignment across various modalities. Its versatility stems from the abstraction of different algorithm types and a well-designed API, allowing users to easily modify and customize the code for different tasks.
+- Support for Various Model Fine-Tuning: The framework includes fine-tuning capabilities for models such as LLaMA, LLaVA, Gemma, Qwen, Baichuan, and others (see [model-zoo](https://github.com/PKU-Alignment/align-anything/blob/main/Model-Zoo.md)).
+- Support Alignment Fine-Tuning over Any Modality: It supports fine-tuning alignments for different modality model, including LLMs, VLMs, and other modalities (see [Development Roadmap](#development-roadmap)).
+- Support Various Alignment Algorithms: The framework supports various alignment algorithms, including SFT, DPO, PPO, and others (see [example](https://github.com/PKU-Alignment/align-anything/tree/main/examples)).
+
+#### Development Roadmap
+
+We have a roadmap for future development work `align-anything`:
+
+- [x] Support alignment algorithms over the `diffusion model`, `text to any generation model` and other `vision-language model`.
+- [x] Support diverse parameter sizes including `LoRA`, `QLoRA`.
+- [ ] Support `NeMo` backbone for training, and `vllm` backbone for evaluation.
+
+| Trainers | Text :arrow_right: Text | Text+Image :arrow_right: Text | Text :arrow_right: Image | Text :arrow_right: Video | Text :arrow_right: Audio | Text+Image :arrow_right: Text+Image |
+|---|---|---|---|---|---|---|
+| SFT Trainer | :white_check_mark: | :white_check_mark: | :white_check_mark: | :white_check_mark: | :white_check_mark: | :white_check_mark: |
+| RM Trainer | :white_check_mark: | :white_check_mark: | :heavy_minus_sign: | :heavy_minus_sign: | :heavy_minus_sign: | :white_check_mark: |
+| DPO Trainer | :white_check_mark: | :white_check_mark: | :white_check_mark: | :white_check_mark: | :white_check_mark: | :white_check_mark: |
+| PPO Trainer | :white_check_mark: | :white_check_mark: | :heavy_minus_sign: | :heavy_minus_sign: | :heavy_minus_sign: | :white_check_mark: |
+| KTO Trainer | :white_check_mark: | :heavy_minus_sign: | :heavy_minus_sign: | :heavy_minus_sign: | :heavy_minus_sign: | :heavy_minus_sign: |
+| ORPO Trainer | :white_check_mark: | :heavy_minus_sign: | :heavy_minus_sign: | :heavy_minus_sign: | :heavy_minus_sign: | :heavy_minus_sign: |
+| SimPO Trainer | :white_check_mark: | :heavy_minus_sign: | :heavy_minus_sign: | :heavy_minus_sign: | :heavy_minus_sign: | :heavy_minus_sign: |
+
+- :white_check_mark: : Features supported now.
+- :heavy_minus_sign: : Features on going in our TODO list.
+
+# News
+
+- 2024-08-17 🔥 We have supported DPO and PPO for text-image interleaved input & output models!
+- 2024-08-06 🔥 We have restructured the evaluation framework to better support multimodal benchmarks. Based on this, we have implemented benchmarks for text-to-text and text+image-to-text models, with more benchmarks currently being adapted! The supported list is [here](https://github.com/PKU-Alignment/align-anything/tree/main/align_anything/evaluation/benchmarks).
+- 2024-08-06 🔥 We have supported text+image interleaved input & output modality for the SFT trainer and Chameleon models!
+- 2024-07-23 🔥 We have supported text-to-image, text-to-audio, and text-to-video modalities for the SFT trainer and DPO trainer!
+- 2024-07-22 🔥 We have supported the currently popular multimodal large model Chameleon for the SFT trainer and DPO trainer!
+- 2024-07-17 🎉 We are pleased to announce the open-source release of the Align-Anything-Instruction-100K dataset for text modality. This dataset is available in both [English](https://huggingface.co/datasets/PKU-Alignment/Align-Anything-Instruction-100K) and [Chinese](https://huggingface.co/datasets/PKU-Alignment/Align-Anything-Instruction-100K-zh) versions, each sourced from different data sets and meticulously refined for quality by GPT-4.
+- 2024-07-14 🎉 We open-souce the `align-anything` framework.
+
+# Installation
+
+All model weights, training parameters, and tokenizers are stored in the `OUTPUT_DIR` you specified in advance.
+
+```bash
+conda create -n align-anything python==3.11
+conda activate align-anything
+git clone git@github.com:PKU-Alignment/align-anything.git
+cd align-anything
+pip install -e .
+```
+
+### Wandb Logger
+We supports `wandb` logging. By default, it is set to offline. If you need to view wandb logs online, you can specify the environment variables of `WANDB_API_KEY` before starting the training:
+
+```bash
+export WANDB_API_KEY="..."  # your W&B API key here
+```
+
+### Install from Dockerfile
+<details>
+<summary>How to build from Docker?</summary>
+1. build docker image
+
+```bash
+FROM nvcr.io/nvidia/pytorch:24.02-py3
+
+RUN echo "export PS1='[\[\e[1;33m\]\u\[\e[0m\]:\[\e[1;35m\]\w\[\e[0m\]]\$ '" >> ~/.bashrc
+
+WORKDIR /root/align-anything
+COPY . .
+
+RUN python -m pip install --upgrade pip \
+    && pip install -e .
+```
+
+then,
+
+```bash
+docker build --tag align-anything .
+```
+
+2. run the container
+
+```bash
+docker run -it --rm \
+    --gpus all \
+    --ipc=host \
+    --ulimit memlock=-1 \
+    --ulimit stack=67108864 \
+    --mount type=bind,source=<host's mode path>,target=<docker's mode path> \
+    test_docker
+```
+
+</details>
+
+
+# Train
+
+## Quick Start
+
+Quick start examples can be found at [here](./examples/)
+
+To prepare for training, all scripts are located in the `./scripts`. Parameters that require user input have been left empty and must be filled in prior to initiating the training process. For example, for `ppo.sh`:
+
+```bash
+ACTOR_MODEL_NAME=""
+REWARD_MODEL_NAME=""
+CRITIC_MODEL_NAME=""
+TRAIN_DATASETS=""
+TRAIN_TEMPLATE=""
+PTX_DATASET=""
+PTX_TEMPLATE=""
+OUTPUT_DIR=""
+
+source ./setup.sh
+
+deepspeed \
+  --master_port ${MASTER_PORT} \
+  --module align_anything.trainers.ppo \
+  --actor_model_name_or_path ${ACTOR_MODEL_NAME} \
+  --reward_model_name_or_path ${REWARD_MODEL_NAME} \
+  --reward_critic_model_name_or_path ${CRITIC_MODEL_NAME} \
+  --train_datasets ${TRAIN_DATASETS} \
+  --train_split train \
+  --train_template ${TRAIN_TEMPLATE} \
+  --ptx_datasets ${PTX_DATASET} \
+  --ptx_split train \
+  --ptx_template ${PTX_TEMPLATE} \
+  --output_dir ${OUTPUT_DIR}
+```
+
+<!-- TODO -->
+- `ACTOR_MODEL_NAME`: The model to be fine-tuned, typically one that has already undergone initial supervised fine-tuning, like `PKU-Alignment/alpaca-7b-reproduced`.
+- `REWARD_MODEL_NAME`: A model with a score output layer. Run `rm.sh` to train the reward model and obtain its path.
+- `CRITIC_MODEL_NAME`: The model used for RLHF value function estimation, typically set to be the same as `REWARD_MODEL_NAME`.
+- `TRAIN_DATASET`: The training dataset for RLHF, such as `PKU-Alignment/PKU-SafeRLHF`.
+- `TRAIN_TEMPLATE`: The training template for RLHF, such as `PKU-Alignment/PKU-SafeRLHF`.
+- `PTX_DATASET`: The supervised learning dataset to aid RLHF fine-tuning, like `tatsu-lab/alpaca`.
+- `PTX_TEMPLATE`: The template for auxiliary supervised learning dataset in RLHF needs to be specified before training, and in this case, it is `Dialogue`.
+- `OUTPUT_DIR`: The directory where you want to save the trained model, logging, and others.
+
+### Some Training Bugs
+1. If you encounter errors during the training process:
+
+```bash
+No such file or directory: ':/usr/local/cuda/bin/nvcc'
+```
+
+To include the CUDA installation path and set the environment variables, modify the script as follows:
+
+```bash
+export CUDA_HOME="/usr/local/cuda"
+```
+or
+```bash
+export CUDA_HOME=$CONDA_PREFIX
+```
+
+The specific path depends on your `cuda` path.
+
+## Customized Dataset
+
+Align-anything offers a highly scalable dataset registration interface, enabling users to embed customized datasets simply by designing and specifying their `template.py`.
+
+Taking [PKU-Alignment/PKU-SafeRLHF](https://huggingface.co/datasets/PKU-Alignment/PKU-SafeRLHF) as an example, we illustrate here how to design the template and incorporate it into a complete RLHF workflow.
+
+The data key-value pairs for PKU-Alignment/PKU-SafeRLHF are as follows:
+
+```python
+{
+  'prompt': '...',
+  'response_0': '...',
+  'response_1': '...',
+  'better_response_id': 0
+}
+```
+
+We first need to create a new template named PKUSafeRLHF for this dataset, and specify the required parameters such as system_prompt.
+
+```python
+@register_template('PKUSafeRLHF')
+class PKUSafeRLHF(Template):
+    system_prompt: str = 'BEGINNING OF CONVERSATION: '
+    user_prompt: str = 'USER: {input} '
+    assistant_prompt: str = 'ASSISTANT:{output}'
+    split_token: str = 'ASSISTANT:'
+```
+
+### Reward modeling
+
+The reward modeling requires the user to provide a dictionary with data keys as follows:
+
+```python
+{
+  'better_text': '...',
+  'worse_text': '...',
+}
+```
+
+Therefore, the user needs to implement a key-value transformation logic in `align-anything/configs/template.py`, for instance, in this case:
+
+```python
+@register_template('PKUSafeRLHF')
+class PKUSafeRLHF(Dialogue):
+
+    def format_sample(self, raw_sample: dict[str, Any]) -> dict[str, Any]:
+        metrics = raw_sample['better_response_id']
+        better_response = raw_sample[f'response_{int(metrics)}']
+        worse_response = raw_sample[f'response_{1-int(metrics)}']
+        prompt = raw_sample['prompt']
+
+        formatted_better_output = (
+            f'{self.system_prompt}'
+            f'{self.user_prompt.format(input=prompt)}'
+            f'{self.assistant_prompt.format(output=better_response)}'
+        )
+        formatted_worse_output = (
+            f'{self.system_prompt}'
+            f'{self.user_prompt.format(input=prompt)}'
+            f'{self.assistant_prompt.format(output=worse_response)}'
+        )
+
+        return {
+            'better_text': formatted_better_output,
+            'worse_text': formatted_worse_output,
+        }
+```
+
+Here, `format_sample` parses the keys in the PKU-Alignment/PKU-SafeRLHF dataset, determines which response is better based on the `better_response_id`, and subsequently invokes previously defined parameters such as `system_prompt` to implement the transformation of key-value pairs.
+
+### RL fine-tuning
+
+During the RL fine-tuning phase, the model requires generation based on prompts within the dataset. Consequently, users need to implement key-value conversion in `template.py` using the following function:
+
+```python
+@register_template('PKUSafeRLHF')
+class PKUSafeRLHF(Template):
+    system_prompt: str = 'BEGINNING OF CONVERSATION: '
+    user_prompt: str = 'USER: {input} '
+    assistant_prompt: str = 'ASSISTANT:{output}'
+    split_token: str = 'ASSISTANT:'
+
+    def format_prompt_only_sample(self, raw_sample: dict[str, Any]) -> dict[str, Any]:
+        prompt = raw_sample['prompt']
+
+        formatted_prompt = (
+            f'{self.system_prompt}'
+            f'{self.user_prompt.format(input=prompt)}'
+            f'{self.assistant_prompt.format(output="")}'
+        )
+
+        return {'text': formatted_prompt}
+```
+
+After designing the aforementioned template, you just need to specify this template by passing the `--train_template PKUSafeRLHF` argument when invoking the dataset to complete the corresponding training. Perhaps the above example still lacks specificity; therefore, we provide command references that encompass various models executing multiple algorithms on diverse datasets. You can expedite your training process by directly running or modifying these scripts [here](./examples/). For special task including `text image interleaved input and output` and  `any-to-text`, you can refer to [projects](./projects/).
+
+# Evaluate
+
+## Quick Start
+
+To prepare for the evaluation, the script is located in the `./scripts directory`. Parameters requiring user input have been left empty and must be filled in before starting the evaluation process. For example, for `evaluate.sh`:
+
+~~~bash
+cd ../align_anything/evaluation
+
+BENCHMARK=""
+OUTPUT_DIR=""
+GENERATION_BACKEND=""
+
+python __main__.py \
+    --benchmark ${BENCHMARK} \
+    --output_dir ${OUTPUT_DIR} \
+    --generation_backend ${GENERATION_BACKEND}
+~~~
+
+- `BENCHMARK`: The evaluation benchmark or dataset for assessing the model's performance. For example, `ARC` for the ARC dataset or another relevant benchmark.
+- `OUTPUT_DIR`: The directory for saving the evaluation results and output files.
+- `GENERATION_BACKEND`: The backend used for generating predictions, `deepspeed` or `vLLM`.
+
+Additionally, you should modify the config file corresponding to the benchmark under `./align_anything/configs/evaluation/benchmarks` to adapt to specific evaluation tasks and specify test models.
+
+For more inference parameters, please see `./align_anything/configs/evaluation/vllm` and `./align_anything/configs/evaluation/deepspeed`, depending on your generation backend.
+
+For more details about the evaluation pipeline, refer to [here](https://github.com/PKU-Alignment/align-anything/blob/main/align_anything/evaluation/README.md).
+
+# Inference
+
+## Gradio Web UI
+
+To launch a Gradio demo locally, follow these steps by running the commands one by one. If you intend to launch multiple model workers to compare different checkpoints, you only need to launch the controller and the web server *ONCE*.
+
+### Launch a controller
+```Shell
+python -m align_anything.serve.controller --host 0.0.0.0 --port 10000
+```
+
+### Launch a gradio web server.
+```Shell
+python -m align_anything.serve.gradio_web_server --controller http://localhost:10000 --model-list-mode reload
+```
+You have just launched the Gradio web interface. Now, you can open the web interface using the URL printed on the screen. You may notice that there are no models listed yet. Do not worry, as we have not launched any model workers yet. The model list will be automatically updated once you launch a model worker.
+
+### Launch a model worker
+
+This is the actual *worker* that performs the inference on the GPU.  Each worker is responsible for a single model specified in `--model-path`, and check the template.py in align_anything.configs to find the according template name.
+
+```Shell
+python -m align_anything.serve.model_worker --host 0.0.0.0 --controller http://localhost:10000 --port 40000 --worker http://localhost:40000 --model-path <ckpt>  --is-multimodal True --template "LLAVA"
+```
+Wait until the process completes loading the model and you see "Uvicorn running on ...". Then, refresh your Gradio web UI, and you will see the model you just started in the model list.
+
+You can start as many workers as you need and compare different model checkpoints within the same Gradio interface. Ensure that you keep the `--controller` the same, but change the `--port` and `--worker` to a unique port number for each worker.
+
+```Shell
+python -m align_anything.serve.model_worker --host 0.0.0.0 --controller http://localhost:10000 --port <different from 40000, say 40001> --worker http://localhost:<change accordingly, i.e. 40001> --model-path <ckpt2> --is-multimodal True  --template "LLAVA"
+```
+
+You can specify the mps device by using the `--device` flag: `--device mps`, if you are using an Apple device with an M1 or M2 chip.
+
+## Interactive Client
+
+```bash
+python3 -m align_anything.serve.cli --model_name_or_path your_model_name_or_path
+```
+
+![cli_demo](assets/cli_demo.gif)
+
+## Interactive Arena
+
+```bash
+python3 -m align_anything.serve.arena --red_corner_model_name_or_path your_red_model_name_or_path --blue_corner_model_name_or_path your_blue_model_name_or_path
+```
+
+![Arena-Demo](assets/arena_demo.gif)
+
+## Why do we open source align-anything?
+
+Ensuring that the behavior of AI system aligns with human intentions and values is crucial, and alignment techniques provide an effective solution. For large language models (LLMs), methods such as reinforcement learning with human feedback (RLHF) and direct preference optimization (DPO) have significantly improved performance and safety. As models evolve to handle any-modality inputs and outputs, effectively aligning them remains a current research challenge. `Align-Anything` framework integrates alignment tuning across modalities using well-designed interfaces and advanced abstractions, offering a comprehensive testbed for research.
+
+### Report Issues
+If you have any questions in the process of using Align-Anything, don't hesitate to ask your questions on [the GitHub issue page](https://github.com/PKU-Alignment/align-anything/issues/new/choose), we will reply to you in 2-3 working days.
+
+
+## Citation
+Please cite the repo if you use the data or code in this repo.
+```
+@misc{align_anything,
+  author = {PKU-Alignment Team},
+  title = {Align Anything: Training Any Modality Model with Feedback},
+  year = {2024},
+  publisher = {GitHub},
+  journal = {GitHub repository},
+  howpublished = {\url{https://github.com/PKU-Alignment/align-anything}},
+}
+```
+
+## License
+
+Align-Anything is released under Apache License 2.0.