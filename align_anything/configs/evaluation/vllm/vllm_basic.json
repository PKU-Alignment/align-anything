--- conflicted
+++ resolved
@@ -12,13 +12,7 @@
     {
         "tokenizer_mode": "auto",
         "trust_remote_code": false,
-<<<<<<< HEAD
-        "gpu_memory_utilization": 0.3,
-        "tensor_parallel_size": 1,
-        "max_num_seqs": 16
-=======
         "gpu_memory_utilization": 0.8,
         "max_num_seqs": 1
->>>>>>> 956ea4a3
     }
 }