--- conflicted
+++ resolved
@@ -47,12 +47,9 @@
             "MM-SafetyBench", "TextVQA", "VizWizVQA", "SPA-VL",
             "A-OKVQA", "llava-bench-in-the-wild", "llava-bench-coco",
             "ScienceQA", "MMStar", "LongBench", "L-Eval",
-<<<<<<< HEAD
             "AGIEval", "C-Eval", "TMMLU", "SST-2", "CommonsenseQA", "LogiQA", "AGNews", "RealToxicityPrompts", "BBQ", "Ethics_commonsense", 
-            "Ethics_deontology", "Ethics_jv", "Ethics_ut"
-=======
-            "AGIEval", "Eval-Anything", "HPSv2", "ImageRewardDB"
->>>>>>> 956ea4a3
+            "Ethics_deontology", "Ethics_jv", "Ethics_ut",
+            "Eval-Anything", "HPSv2", "ImageRewardDB"
         ],
     )
     parser.add_argument(
