--- conflicted
+++ resolved
@@ -47,13 +47,8 @@
             "MM-SafetyBench", "TextVQA", "VizWizVQA", "SPA-VL",
             "A-OKVQA", "llava-bench-in-the-wild", "llava-bench-coco",
             "ScienceQA", "MMStar", "L-Eval", "LongBench", "AGIEval",
-<<<<<<< HEAD
-            "HPSv2", "MSCOCO", "ImageRewardDB", 
-            "ChronoMagicBench", "AudioCaps", "AIRBench"
-=======
             "HPSv2", "MSCOCO", "ImageRewardDB", "ChronoMagicBench", "AudioCaps",
-            "MVBench", "VideoMME"
->>>>>>> 6fde660a
+            "MVBench", "VideoMME", "AIRBench"
         ],
     )
     parser.add_argument(
