# Copyright 2024 PKU-Alignment Team. All Rights Reserved.
#
# Licensed under the Apache License, Version 2.0 (the "License");
# you may not use this file except in compliance with the License.
# You may obtain a copy of the License at
#
#     http://www.apache.org/licenses/LICENSE-2.0
#
# Unless required by applicable law or agreed to in writing, software
# distributed under the License is distributed on an "AS IS" BASIS,
# WITHOUT WARRANTIES OR CONDITIONS OF ANY KIND, either express or implied.
# See the License for the specific language governing permissions and
# limitations under the License.
# ==============================================================================

import os
import sys
import json
import argparse
from typing import Union
import subprocess
from align_anything.evaluation.eval_logger import EvalLogger
from datetime import datetime
import uuid

eval_logger = EvalLogger('Align-Anything-Evaluation')

def get_uuid():
    current_time = datetime.now().strftime('%Y-%m-%d-%H-%M-%S')
    unique_id = str(uuid.uuid4())

    return f"{current_time}_{unique_id}"
    
def parse_eval_args() -> argparse.Namespace:
    parser = argparse.ArgumentParser(formatter_class=argparse.RawTextHelpFormatter)
    parser.add_argument("--config", default=None, help="Path to a yaml file specifying all eval arguments, will ignore cli arguments if specified")
    parser.add_argument("--chat_template", default="", help="Chat template id of your model, details can be refered in `align-anything/align_anything/configs/template.py`.")
    parser.add_argument(
        "--benchmark",
        "-b",
        default=None,
        help="The benchmark you want to test on. Choices: ARC, BBH, Belebele, CMMLU, GSM8K, HumanEval, MMLU, MMLUPRO, mt-bench, PAWS-X, RACE, TruthfulQA, MME, MMBench, MMMU, POPE, MMVet, MathVista, MM-SafetyBench, TextVQA, VizWizVQA, SPA-VL, A-OKVQA, llava-bench-in-the-wild, llava-bench-coco, ScienceQA, MMStar, LongBench, L-Eval",
        choices=[
            "ARC", "BBH", "Belebele", "CMMLU", "GSM8K", "HumanEval",
            "MMLU", "MMLUPRO", "mt_bench", "PAWS-X", "RACE", "TruthfulQA",
            "MME", "MMBench", "MMMU", "POPE", "MMVet", "MathVista",
            "MM-SafetyBench", "TextVQA", "VizWizVQA", "SPA-VL",
            "A-OKVQA", "llava-bench-in-the-wild", "llava-bench-coco",
            "ScienceQA", "MMStar", "LongBench", "L-Eval",
<<<<<<< HEAD
            "AGIEval", "C-Eval", "TMMLU", "SST-2", "CommonsenseQA", "RealToxicityPrompts"
=======
            "AGIEval", "C-Eval", "TMMLU", "SST-2", "CommonsenseQA", "LogiQA", "AGNews"
>>>>>>> 226209d6
        ],
    )
    parser.add_argument(
        "--model_id",
        default="",
        help="Unique identifier for the model, used to track and distinguish model evaluations.",
    )
    parser.add_argument(
        "--model_name_or_path",
        default="",
        help="The local path or hugggingface link of model",
    )
    parser.add_argument(
        "--n_fewshot",
        type=int,
        default=None,
        help="Number of examples in few-shot context",
    )
    parser.add_argument(
        "--chain_of_thought",
        type=bool,
        default=False,
        help="If True, chain-of-thought will be implemented during generation",
    )
    parser.add_argument(
        "--batch_size",
        type=str,
        default=1,
        help="Batch size for generation (when using deepspeed backend).",
    )
    parser.add_argument(
        "--device",
        type=str,
        default=None,
        help="Device to use (e.g. cuda, cuda:0, cpu)",
    )
    parser.add_argument(
        "--output_dir",
        default=None,
        type=str,
        metavar="= [DIR]",
        help="Path for saving output and log files",
    )
    parser.add_argument(
        "--log_samples",
        action="store_true",
        default=False,
        help="If True, write out all model outputs and documents for per-sample measurement and post-hoc analysis",
    )
    parser.add_argument(
        "--generation_backend",
        "-g",
        default="vLLM",
        required=True,
        help="vLLM or Deepspeed.",
    )
    args = parser.parse_args()
    return args

def save_result(model_id, result_dir):
    results = []
    for filename in os.listdir(result_dir):
        if filename.endswith('.json'):
            file_path = os.path.join(result_dir, filename)
            with open(file_path, 'r', encoding='utf-8') as file:
                data = json.load(file)
                for item in data:
                    result = 1 if item.get('true_or_false', False) else 0
                    results.append(result)
    result_dict = {model_id: results}
    output_file_path = os.path.join(os.getcwd(), f'{model_id}_result.json')
    
    with open(output_file_path, 'w', encoding='utf-8') as json_file:
        json.dump(result_dict, json_file, indent=4, ensure_ascii=False)
    
    print(f'Results saved to {output_file_path}')

def cli_evaluate(args: Union[argparse.Namespace, None] = None) -> None:
    if not args:
        args = parse_eval_args()
    eval_logger.log_dir = args.output_dir

    if len(sys.argv) == 1:
        print("┌─────────────────────────────────────────────────────────────────────────────────┐")
        print("│ Please provide arguments to evaluate the model. e.g.                            │")
        print("│ `align-anything-eval --model_path llava-hf/llava-1.5-7b-hf --benchmark MME`     │")
        print("│ More default configs can be refered in `align-anything/align_anything/configs`  │")
        print("└─────────────────────────────────────────────────────────────────────────────────┘")
        sys.exit(1)

    folder_path = './benchmarks/'
    subfolder = args.benchmark
    args.generation_backend = args.generation_backend.lower()
    selected_subfolder_path = os.path.join(folder_path, subfolder)

    run_benchmark(selected_subfolder_path, args)

def run_benchmark(file_path, args):
    uuid = get_uuid()
    try:
        file_names = [f for f in os.listdir(file_path) if os.path.isfile(os.path.join(file_path, f))]
        if args.generation_backend == 'vllm':
            if 'vllm_eval.py' not in file_names:
                eval_logger.log('warning', 'vLLM backend is not support for this benchmark.')
                if 'ds_evaluate.py' in file_names:
                    eval_logger.log('info', 'Generating responses using Deepspeed backend.')
                    args.generation_backend = 'deepspeed'
            else:
                eval_logger.log('info', 'Generating responses using vLLM backend.')
        else:
            if 'ds_evaluate.py' not in file_names:
                eval_logger.log('warning', 'Deepspeed backend is not support for this benchmark.')
                if 'vllm_eval.py' in file_names:
                    eval_logger.log('info', 'Generating responses using vLLM backend.')
                    args.generation_backend = 'vllm'
            else:
                eval_logger.log('info', 'Generating responses using Deepspeed backend')
        
        args_list = []
        args_list.append(f"--uuid")
        args_list.append(uuid)
        for key, value in vars(args).items():
            if isinstance(value, bool):
                if value:
                    args_list.append(f"--{key}")
            elif value is not None:
                args_list.append(f"--{key}")
                args_list.append(str(value))
        
        command = f"bash eval.sh {' '.join(args_list)}"
        os.system(command)
        os.chdir(file_path)

        result_dir = os.path.join(vars(args)['output_dir'], uuid)
        if os.path.exists(result_dir):
            save_result(vars(args)['model_id'], result_dir)

        print(f"{file_path} executed successfully with arguments {args}.")
    except subprocess.CalledProcessError as e:
        print(f"Error executing {file_path}: {e}")

if __name__ == "__main__":

    cli_evaluate()<|MERGE_RESOLUTION|>--- conflicted
+++ resolved
@@ -47,11 +47,7 @@
             "MM-SafetyBench", "TextVQA", "VizWizVQA", "SPA-VL",
             "A-OKVQA", "llava-bench-in-the-wild", "llava-bench-coco",
             "ScienceQA", "MMStar", "LongBench", "L-Eval",
-<<<<<<< HEAD
-            "AGIEval", "C-Eval", "TMMLU", "SST-2", "CommonsenseQA", "RealToxicityPrompts"
-=======
-            "AGIEval", "C-Eval", "TMMLU", "SST-2", "CommonsenseQA", "LogiQA", "AGNews"
->>>>>>> 226209d6
+            "AGIEval", "C-Eval", "TMMLU", "SST-2", "CommonsenseQA", "LogiQA", "AGNews", "RealToxicityPrompts"
         ],
     )
     parser.add_argument(
