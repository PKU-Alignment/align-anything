import argparse
import json
from align_anything.evaluation.inference.base_inference import BaseInferencer_vllm
from align_anything.evaluation.dataloader.base_dataloader import BaseDataLoader
from typing import List, Dict, Any
from datasets import load_dataset
from align_anything.utils.tools import read_eval_cfgs, dict_to_namedtuple, update_dict, custom_cfgs_to_dict
from align_anything.utils.template_registry import get_template_class
from align_anything.evaluation.data_type import InferenceInput, InferenceOutput
from align_anything.evaluation.inference.base_inference import update_results
from align_anything.evaluation.eval_logger import EvalLogger
import re

class ARCDataLoader(BaseDataLoader):
    def get_task_names(self):
        if isinstance(self.data_cfgs.task, list):
            return self.data_cfgs.task
        else:
            task_names = [
            self.data_cfgs.task
            ]
            return task_names

    def get_answer(self, data):
        return data['answerKey']

    def set_fewshot_dataset(self, dataset, task): 
        if self.cot:
            with open('/align-anything/align_anything/evaluation/benchmarks/cot_fewshot/ARC/' + task + '.json', 'r', encoding='utf-8') as f:
                data = json.load(f)
            return data
        else:
            return dataset['validation']
        
    def build_example_prompt(self, data, with_answer=True, cot=False):
        choices_text = []
        for label in data['choices']['label']:
            if ord('A') <= ord(label) <= ord('Z'):
                choice_id = label
                choices_text.append(f'({choice_id}): {data["choices"]["text"][ord(choice_id) - 65]}' )
            else:
                choice_id = int(label)
                choices_text.append(f'({choice_id}): {data["choices"]["text"][choice_id - 1]}' )
        choices = '\n'.join(choices_text)
        answer = f'Answer: {self.get_answer(data)}' if with_answer else 'Answer: '
        return f"{data['question']}\n{choices}\n{answer}"

    def build_prompt(self, data):
        prompt = f"The following are multiple choice questions (with answers).\n\n"
        cot_prompt = f" Let's think step by step. "
        few_shot_examples = self.few_shot_data[:self.num_shot] if self.num_shot else []
        template = get_template_class(self.chat_template)
        if len(few_shot_examples) == 0:
            question = [template.system_prompt + template.user_prompt.format(input=prompt + self.build_example_prompt(item, False)) + template.assistant_prompt.format(output="") for item in data]
        else:
            if not self.cot:
                few_shots = [
                    self.build_example_prompt(
                        {key: value[i] for key, value in few_shot_examples.items()}, True
                    )
                    for i in range(len(few_shot_examples['question']))
                ]
            else:
                few_shots = [
                    f"{example['question']}\n'Answer: '{example['answer']}" for example in few_shot_examples
                ]
            question = []
            for item in data:
                request = {}
                for key, value in item.items():
                    request[key] = value
                examples = few_shots + [self.build_example_prompt(request, False)]
                if self.cot:
                    question.append(template.system_prompt + template.user_prompt.format(input=prompt + '\n\n'.join(examples)) + template.assistant_prompt.format(output=cot_prompt))
                else:
                    question.append(template.system_prompt + template.user_prompt.format(input=prompt + '\n\n'.join(examples)) + template.assistant_prompt.format(output=""))
        
        return question
    
class ARCGeneratorVLLM(BaseInferencer_vllm):
    def eval(self, data:Dict[str, List[InferenceInput]], eval_configs) -> Dict[str, List[InferenceOutput]]:
        task2details = {}
        for task, input in data.items():
            task2details[task] = self.generation(input)
        
        output_dir = eval_configs.output_dir
        brief_filename = eval_configs.brief_filename
        model_id = self.model_cfgs.model_id
        detailed_filename = f'{model_id}_detailed'
        brief_filename = f'{model_id}_brief'
        update_results(output_dir, brief_filename, detailed_filename,task2details)
        
        return task2details
    
def evaluator(raw_output: List[InferenceOutput], dataloader: ARCDataLoader, task: str):
    dataset = load_dataset(dataloader.task_dir, task)[dataloader.split]
    correct_answers = []
    responses = []
    true_cases = []
    false_cases = []
    cnt_sum = 0
    cnt_match = 0
    cnt_fail = 0
    flag_fail = True
    for instance in dataset:
        correct_answers.append(
            {
                'prompt': instance['question'],
                'choices': instance['choices'],
                'answer': dataloader.get_answer(instance)
            }
        )
    for item in raw_output:
        dataloader.candidate_labels = get_candidate_labels(item.prompt)
        responses.append(
            {
                'prompt': (item.prompt),
                'answer_logprobs': get_chosen_answer(item.response_logprobs[-1], dataloader.candidate_labels),
                'answer': item.response[0]
            }
        )
    for correct_answer in correct_answers:
        cnt_sum += 1
        for response in responses:
            if correct_answer['prompt'] in response['prompt']:
                flag_fail = False
                chosen_answer = max(response['answer_logprobs'], key=response['answer_logprobs'].get)
                eval_case = {
                    'question': correct_answer['prompt'],
                    'choices': correct_answer['choices'],
                    'correct_answer': correct_answer['answer'],
                    'answer_logprobs': response['answer_logprobs'],
                    'chosen_answer': chosen_answer
                }
                if judge_answer(correct_answer['answer'], chosen_answer, response['answer']):
                    cnt_match += 1
                    eval_case['result'] = True
                    true_cases.append(eval_case)
                else:
                    eval_case['result'] = False
                    false_cases.append(eval_case)
                break
        if flag_fail:
            cnt_fail += 1
        else:
            flag_fail = True
        
    return cnt_match, cnt_sum, true_cases, false_cases

def get_chosen_answer(logprobs: List[Dict[str, Any]], candidate_answers: List[str]):
    answer_logprobs = {}
    for logprob in logprobs:
        key = next(iter(logprob.values())).decoded_token
        value = next(iter(logprob.values())).logprob
        if key in candidate_answers:
            answer_logprobs[key] = value
    for label in candidate_answers:
        if label not in answer_logprobs.keys():
            answer_logprobs[label] = float('-inf')
    return answer_logprobs

def get_candidate_labels(prompt):
    number_matches = re.findall(r'\([1234]\)', prompt)
    number_index = all(option in number_matches for option in ['(1)', '(2)', '(3)', '(4)'])
    
    if number_index:
        return ['1', '2', '3', '4']
    return ['A', 'B', 'C', 'D']
    
def judge_answer(correct_answer, chosen_answer, response):
    if correct_answer == chosen_answer:
        return True
    if correct_answer in ['A', 'B', 'C', 'D']:
        match = re.search(r'(?<![a-zA-Z])[A-Z](?![a-zA-Z])', response)
        if match:
            return correct_answer == match.group()
    else:
        match = re.search(r'(?<!\d)\d(?!\d)', response)
        if match:
            return correct_answer == match.group()
    return False

def main():
    parser = argparse.ArgumentParser(formatter_class=argparse.ArgumentDefaultsHelpFormatter)
    _, unparsed_args = parser.parse_known_args()
    keys = [k[2:] for k in unparsed_args[0::2]]
    values = list(unparsed_args[1::2])
    unparsed_args = dict(zip(keys, values))
<<<<<<< HEAD
    dict_configs, infer_configs = read_eval_cfgs('arc', 'vllm')
=======
    logger = EvalLogger('Evaluation')

    dict_configs, infer_configs = read_eval_cfgs('arc', 'vLLM')

    try:
        assert dict_configs or infer_configs, "Config file does not exist or is incomplete."
    except AssertionError as e:
        logger.log('error', "Config file is not exist or incomplete.")
        exit()
    
>>>>>>> ebb27b0c
    for k, v in unparsed_args.items():
        dict_configs = update_dict(dict_configs, custom_cfgs_to_dict(k, v))
        infer_configs = update_dict(infer_configs, custom_cfgs_to_dict(k, v))
    
    dict_configs, infer_configs = dict_to_namedtuple(dict_configs), dict_to_namedtuple(infer_configs)
    model_config = dict_configs.default.model_cfgs
    eval_configs = dict_configs.default.eval_cfgs
    logger.log_dir = eval_configs.output_dir
    dataloader = ARCDataLoader(dict_configs)
    assert not (dataloader.num_shot > 0 and dataloader.cot), "Few-shot and chain-of-thought cannot be used simultaneously for this benchmark."
    test_data = dataloader.load_dataset()
    eval_module = ARCGeneratorVLLM(model_config, infer_configs)
    raw_outputs = eval_module.eval(test_data, eval_configs)

    tasks, num_matches, num_instances, acc = [], [], [], []
    for task, _ in raw_outputs.items():

        cnt_match, cnt_sum, true_cases, false_cases = evaluator(raw_outputs[task], dataloader, task)

        tasks.append(task)
        num_matches.append(cnt_match)
        num_instances.append(cnt_sum)
        acc.append(cnt_match / cnt_sum)

        logger.log('info', '+++++++++++++++++++++++++++++++++++++++++++++++++++++++++++')
        logger.log('info', f"task: {task}")
        logger.log('info', '==============================TRUE CASE==============================')
        if true_cases:
            logger.log('info', f'Question: {true_cases[0]["question"]}')
            logger.log('info', f'Choices: {true_cases[0]["choices"]}')
            logger.log('info', f'Correct Answer: {true_cases[0]["correct_answer"]}')
            logger.log('info', f'Logprobs of First Token: {true_cases[0]["answer_logprobs"]}')
            logger.log('info', f'Chosen Answer: {true_cases[0]["chosen_answer"]}')
        logger.log('info', '==============================FALSE CASE==============================')
        if false_cases:
            logger.log('info', f'Question: {false_cases[0]["question"]}')
            logger.log('info', f'Choices: {false_cases[0]["choices"]}')
            logger.log('info', f'Correct Answer: {false_cases[0]["correct_answer"]}')
            logger.log('info', f'Logprobs of First Token: {false_cases[0]["answer_logprobs"]}')
            logger.log('info', f'Chosen Answer: {false_cases[0]["chosen_answer"]}')
        logger.log('info', '+++++++++++++++++++++++++++++++++++++++++++++++++++++++++++')

    eval_results = {
            'task': tasks,
            'num_fewshot': [eval_configs.n_shot] * len(tasks),
            'chain_of_thought': [eval_configs.cot] * len(tasks),
            'num_match': num_matches,
            'num_sum': num_instances,
            'acc': acc
            }
    logger.print_table(title="Evaluation Results", data = eval_results)

if __name__ == '__main__':
    main()<|MERGE_RESOLUTION|>--- conflicted
+++ resolved
@@ -186,9 +186,6 @@
     keys = [k[2:] for k in unparsed_args[0::2]]
     values = list(unparsed_args[1::2])
     unparsed_args = dict(zip(keys, values))
-<<<<<<< HEAD
-    dict_configs, infer_configs = read_eval_cfgs('arc', 'vllm')
-=======
     logger = EvalLogger('Evaluation')
 
     dict_configs, infer_configs = read_eval_cfgs('arc', 'vLLM')
@@ -199,7 +196,6 @@
         logger.log('error', "Config file is not exist or incomplete.")
         exit()
     
->>>>>>> ebb27b0c
     for k, v in unparsed_args.items():
         dict_configs = update_dict(dict_configs, custom_cfgs_to_dict(k, v))
         infer_configs = update_dict(infer_configs, custom_cfgs_to_dict(k, v))
