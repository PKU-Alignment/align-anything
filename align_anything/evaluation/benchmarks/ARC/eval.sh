SCRIPT_DIR=$(cd "$(dirname "$0")" && pwd)
cd "$SCRIPT_DIR"

while [[ $# -gt 0 ]]; do
  case "$1" in
    --output_dir)
      output="$2"
      shift 2
      ;;
    --generation_backend)
      backend="$2"
      shift 2
      ;;
    -g)
      backend="$2"
      shift 2
      ;;
    *)
      shift
      ;;
  esac
done

<<<<<<< HEAD

=======
>>>>>>> ebb27b0c
if [ "$backend" = "vllm" ]; then
  python vllm_eval.py \
    --output_dir "$output"
else
  deepspeed \
    --module ds_infer \
    --output_dir $output
  python ds_eval.py \
    --output_dir "$output"
fi

rm -rf .cache
rm -rf __pycache__<|MERGE_RESOLUTION|>--- conflicted
+++ resolved
@@ -21,10 +21,6 @@
   esac
 done
 
-<<<<<<< HEAD
-
-=======
->>>>>>> ebb27b0c
 if [ "$backend" = "vllm" ]; then
   python vllm_eval.py \
     --output_dir "$output"
