--- conflicted
+++ resolved
@@ -1,99 +1,95 @@
-# 评估
-
-## 开发路线图
-
-我们目前支持两种主要的评估数据集类型：**"文本 ➡️ 文本"** 和 **"图像+文本 ➡️ 文本"**。在 **"文本 ➡️ 文本"** 模态下，我们已经支持了12个基准数据集；在 **"图像+文本 ➡️ 文本"** 模态下，目前支持了 MME 一个基准数据集。我们正在积极扩展对更多多模态基准测试的支持。
-
-然后，我们为未来的开发工作制定了 `Align-Anything` 的路线图：
-
-| 模态                 | 目前支持的数据集                                             |
-| :------------------- | :----------------------------------------------------------- |
-| **文本 ➡️ 文本**      | [ARC](https://huggingface.co/datasets/allenai/ai2_arc), [BBH](https://huggingface.co/datasets/lukaemon/bbh), [Belebele](https://huggingface.co/datasets/facebook/belebele), [CMMLU](https://huggingface.co/datasets/haonan-li/cmmlu), [GSM8K](https://huggingface.co/datasets/openai/gsm8k), [HumanEval](https://huggingface.co/datasets/openai/openai_humaneval), [MMLU](https://huggingface.co/datasets/cais/mmlu), [MMLU-Pro](https://huggingface.co/datasets/TIGER-Lab/MMLU-Pro), [MT-Bench](https://huggingface.co/datasets/HuggingFaceH4/mt_bench_prompts), [PAWS-X](https://huggingface.co/datasets/google-research-datasets/paws-x), [RACE](https://huggingface.co/datasets/ehovy/race), [TruthfulQA ](https://huggingface.co/datasets/truthfulqa/truthful_qa), ➖ |
-| **图像+文本 ➡️ 文本** | [MME](https://huggingface.co/datasets/lmms-lab/MME), ➖       |
-| **文本 ➡️ 图像**      | ➖                                                            |
-| **文本 ➡️ 视频**      | ➖                                                            |
-| **文本 ➡️ 语音**      | ➖                                                            |
-
-- ➖ : 正在内部测试的功能，将尽快被更新。
-
-## 快速开始
-
-评估启动脚本位于 `./scripts` 目录下。需要用户输入的参数已留空，必须在启动评估过程之前填写。例如，对于 `evaluate.sh`：
-
-~~~bash
-cd ../align_anything/evaluation
-
-BENCHMARK=""
-OUTPUT_DIR=""
-GENERATION_BACKEND=""
-
-python __main__.py \
-    --benchmark ${BENCHMARK} \
-    --output_dir ${OUTPUT_DIR} \
-    --generation_backend ${GENERATION_BACKEND}
-~~~
-
-- `BENCHMARK`: 评估模型性能的基准或数据集。例如，使用 `ARC` 表示 ARC 数据集或其他相关基准。
-- `OUTPUT_DIR`: 用于保存评估结果和输出文件的目录。
-- `GENERATION_BACKEND`: 进行大语言模型推理的框架，包括`deepspeed` 和 `vLLM` 。
-
-<<<<<<< HEAD
-此外，我们还应修改 `./align_anything/configs/evaluation/benchmarks` 下与基准测试对应的配置文件，以适应特定的评估任务，并指定测试模型。
-=======
-此外，你还应修改 `./align_anything/configs/evaluation/benchmarks` 下与基准测试对应的配置文件，以适应特定的评估任务，并指定测试模型。
->>>>>>> 36d0ec8d
-
-例如，对于 `arc.yaml`：
-
-~~~yaml
-infer_cfgs:
-  # The deepspeed configuration
-  ds_cfgs: ds_z3_config.json
-  vllm_cfgs: vllm_basic.json
-  
-default:
-  # Evaluation configurations
-  eval_cfgs:
-    # Output directory name
-    output_dir: null
-    # Num shot
-    n_shot: 5
-    # Chain of Thought
-    cot: false
-  # Configuration for data
-  data_cfgs:
-    # Task name
-    task: [ARC-Challenge, ARC-Easy]
-    # Task directory
-    task_dir: allenai/ai2_arc
-    # Evaluation split
-    split: test
-
-  # Model configurations
-  model_cfgs:
-    model_id: Meta-Llama-3-8B-Instruct
-    # Pretrained model name or path
-    model_name_or_path: meta-llama/Meta-Llama-3-8B-Instruct
-    # Chat template
-    chat_template: Llama3
-    # The max token length
-    model_max_length: 2048
-~~~
-
-如果想修改更多推理参数，请查看 `./align_anything/configs/evaluation/vllm` 和 `./align_anything/configs/evaluation/deepspeed`，具体取决于你选择的推理框架。
-
-
-### 整合自定义模板
-
-要使用自定义模板，你需要在 `./align_anything/configs/template.py` 中实现并注册该模板。例如，对于 `PKUSafeRLHF` 模板：
-
-~~~python
-@register_template('PKUSafeRLHF')
-class PKUSafeRLHF(Template):
-    system_prompt: str = 'BEGINNING OF CONVERSATION: '
-    user_prompt: str = 'USER: {input} '
-    assistant_prompt: str = 'ASSISTANT:{output}'
-    split_token: str = 'ASSISTANT:'
-~~~
-
+# 评估
+
+## 开发路线图
+
+我们目前支持两种主要的评估数据集类型：**"文本 ➡️ 文本"** 和 **"图像+文本 ➡️ 文本"**。在 **"文本 ➡️ 文本"** 模态下，我们已经支持了12个基准数据集；在 **"图像+文本 ➡️ 文本"** 模态下，目前支持了 MME 一个基准数据集。我们正在积极扩展对更多多模态基准测试的支持。
+
+然后，我们为未来的开发工作制定了 `Align-Anything` 的路线图：
+
+| 模态                 | 目前支持的数据集                                             |
+| :------------------- | :----------------------------------------------------------- |
+| **文本 ➡️ 文本**      | [ARC](https://huggingface.co/datasets/allenai/ai2_arc), [BBH](https://huggingface.co/datasets/lukaemon/bbh), [Belebele](https://huggingface.co/datasets/facebook/belebele), [CMMLU](https://huggingface.co/datasets/haonan-li/cmmlu), [GSM8K](https://huggingface.co/datasets/openai/gsm8k), [HumanEval](https://huggingface.co/datasets/openai/openai_humaneval), [MMLU](https://huggingface.co/datasets/cais/mmlu), [MMLU-Pro](https://huggingface.co/datasets/TIGER-Lab/MMLU-Pro), [MT-Bench](https://huggingface.co/datasets/HuggingFaceH4/mt_bench_prompts), [PAWS-X](https://huggingface.co/datasets/google-research-datasets/paws-x), [RACE](https://huggingface.co/datasets/ehovy/race), [TruthfulQA ](https://huggingface.co/datasets/truthfulqa/truthful_qa), ➖ |
+| **图像+文本 ➡️ 文本** | [MME](https://huggingface.co/datasets/lmms-lab/MME), ➖       |
+| **文本 ➡️ 图像**      | ➖                                                            |
+| **文本 ➡️ 视频**      | ➖                                                            |
+| **文本 ➡️ 语音**      | ➖                                                            |
+
+- ➖ : 正在内部测试的功能，将尽快被更新。
+
+## 快速开始
+
+评估启动脚本位于 `./scripts` 目录下。需要用户输入的参数已留空，必须在启动评估过程之前填写。例如，对于 `evaluate.sh`：
+
+~~~bash
+cd ../align_anything/evaluation
+
+BENCHMARK=""
+OUTPUT_DIR=""
+GENERATION_BACKEND=""
+
+python __main__.py \
+    --benchmark ${BENCHMARK} \
+    --output_dir ${OUTPUT_DIR} \
+    --generation_backend ${GENERATION_BACKEND}
+~~~
+
+- `BENCHMARK`: 评估模型性能的基准或数据集。例如，使用 `ARC` 表示 ARC 数据集或其他相关基准。
+- `OUTPUT_DIR`: 用于保存评估结果和输出文件的目录。
+- `GENERATION_BACKEND`: 进行大语言模型推理的框架，包括`deepspeed` 和 `vLLM` 。
+
+此外，你还应修改 `./align_anything/configs/evaluation/benchmarks` 下与基准测试对应的配置文件，以适应特定的评估任务，并指定测试模型。
+
+例如，对于 `arc.yaml`：
+
+~~~yaml
+infer_cfgs:
+  # The deepspeed configuration
+  ds_cfgs: ds_z3_config.json
+  vllm_cfgs: vllm_basic.json
+  
+default:
+  # Evaluation configurations
+  eval_cfgs:
+    # Output directory name
+    output_dir: null
+    # Num shot
+    n_shot: 5
+    # Chain of Thought
+    cot: false
+  # Configuration for data
+  data_cfgs:
+    # Task name
+    task: [ARC-Challenge, ARC-Easy]
+    # Task directory
+    task_dir: allenai/ai2_arc
+    # Evaluation split
+    split: test
+
+  # Model configurations
+  model_cfgs:
+    model_id: Meta-Llama-3-8B-Instruct
+    # Pretrained model name or path
+    model_name_or_path: meta-llama/Meta-Llama-3-8B-Instruct
+    # Chat template
+    chat_template: Llama3
+    # The max token length
+    model_max_length: 2048
+~~~
+
+如果想修改更多推理参数，请查看 `./align_anything/configs/evaluation/vllm` 和 `./align_anything/configs/evaluation/deepspeed`，具体取决于你选择的推理框架。
+
+
+### 整合自定义模板
+
+要使用自定义模板，你需要在 `./align_anything/configs/template.py` 中实现并注册该模板。例如，对于 `PKUSafeRLHF` 模板：
+
+~~~python
+@register_template('PKUSafeRLHF')
+class PKUSafeRLHF(Template):
+    system_prompt: str = 'BEGINNING OF CONVERSATION: '
+    user_prompt: str = 'USER: {input} '
+    assistant_prompt: str = 'ASSISTANT:{output}'
+    split_token: str = 'ASSISTANT:'
+~~~
+
 在定义了自定义模板后，通过将 YAML 配置文件中的 `chat_template` 参数设置为模板名称（例如 `PKUSafeRLHF`）来指定它。