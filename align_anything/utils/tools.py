# Copyright 2024 PKU-Alignment Team. All Rights Reserved.
#
# Licensed under the Apache License, Version 2.0 (the "License");
# you may not use this file except in compliance with the License.
# You may obtain a copy of the License at
#
#     http://www.apache.org/licenses/LICENSE-2.0
#
# Unless required by applicable law or agreed to in writing, software
# distributed under the License is distributed on an "AS IS" BASIS,
# WITHOUT WARRANTIES OR CONDITIONS OF ANY KIND, either express or implied.
# See the License for the specific language governing permissions and
# limitations under the License.
# ==============================================================================

from __future__ import annotations

import argparse
import json
import os
import random
from collections import namedtuple
from typing import Any, NamedTuple
import yt_dlp
import numpy as np
import torch
import torch.distributed as dist
import torch.nn as nn
import torch.nn.functional as F
import yaml
from torch.nn.utils.rnn import pad_sequence
from torch.types import Number
from transformers import PreTrainedTokenizerBase, ProcessorMixin
from transformers.tokenization_utils import BatchEncoding, PaddingStrategy, TruncationStrategy


def right_padding(sequences: list[torch.Tensor], padding_value: Number) -> torch.Tensor:
    return pad_sequence(sequences, batch_first=True, padding_value=padding_value)


def left_padding(sequences: list[torch.Tensor], padding_value: Number) -> torch.Tensor:
    return right_padding(
        [seq.flip(0) for seq in sequences],
        padding_value=padding_value,
    ).flip(1)


def dict_to_namedtuple(dic):
    def convert(value):
        if isinstance(value, dict):
            return dict_to_namedtuple(value)
        elif isinstance(value, list):
            return [convert(item) for item in value]
        else:
            return value

    class EnhancedNamedTuple(namedtuple('configs', dic.keys())):
        __slots__ = ()

        def __getattr__(self, item):
            return None

    cfgs = EnhancedNamedTuple(**{k: convert(v) for k, v in dic.items()})
    return cfgs


def namedtuple_to_dict(obj: Any) -> Any:
    if isinstance(obj, tuple) and hasattr(obj, '_fields'):
        return {field: namedtuple_to_dict(getattr(obj, field)) for field in obj._fields}
    elif isinstance(obj, list):
        return [namedtuple_to_dict(item) for item in obj]
    else:
        return obj

def requestoutput_to_dict(data, mode='brief'):
    if mode == 'brief':
        info = {
            "prompt": data.prompt,
            "outputs": []
        }
    else:
        info = {
            "prompt": data.prompt,
            "prompt_token_ids": data.prompt_token_ids,
            "prompt_logprobs": [vllm_logprob_to_dict(token_logprob) for token_logprob in data.prompt_logprobs[1:]],
            'outputs': [],
            'finished': data.finished,
            'metrics':
            {
                'arrival_time': data.metrics.arrival_time,
                'last_token_time': data.metrics.last_token_time,
                'first_scheduled_time': data.metrics.first_scheduled_time,
                'first_token_time': data.metrics.first_token_time,
                'time_in_queue': data.metrics.time_in_queue,
                'finished_time': data.metrics.finished_time,
            }
        }
    for output in data.outputs:
        if mode == 'brief':
            output = {
                'index': output.index,
                'text': output.text,
            }
        else:
            output = {
                'index': output.index,
                'text': output.text,
                'token_ids': output.token_ids,
                'cumulative_logprob': output.cumulative_logprob,
                'logprobs': [vllm_logprob_to_dict(token_logprob) for token_logprob in output.logprobs],
                'finish_reason': output.finish_reason,
                'stop_reason': output.stop_reason
            }
        info['outputs'].append(output)
        return info

def vllm_logprob_to_dict(data):
    return [{v.decoded_token: v.logprob} for k, v in data.items()]

def set_nested_value(dictionary, keys, value):
    for key in keys[:-1]:
        dictionary = dictionary.setdefault(key, {})
    dictionary[keys[-1]] = value

def override_nested_value(config, keys, value):
    for key, subconfig in config.items():
        if isinstance(subconfig, dict):
            override_nested_value(subconfig, keys, value)
    if keys[0] in config:
        set_nested_value(config, keys, value)

def override_with_env_variables(config, env_prefix):
    for key, value in os.environ.items():
        if key.startswith(env_prefix):
            keys = key[len(env_prefix):].lower().split('__')
            override_nested_value(config, keys, value)

def yaml_load(yaml_path):
    
    # Use the PREFIX ENV PREFIX to identify the relevant environment variables
    env_prefix = 'ENV_PREFIX__'
    with open(yaml_path, encoding='utf-8') as f:
        try:
            configs = yaml.safe_load(f)
            override_with_env_variables(configs, env_prefix)
            return configs
        except FileNotFoundError as exc:
            raise FileNotFoundError(f'{yaml_path} error: {exc}') from exc

def read_cfgs(mode: str, task: str) -> list[dict[str, Any], dict[str, Any]]:
    current_file_path = os.path.abspath(__file__)
    parent_path = os.path.dirname(os.path.dirname(current_file_path))
    yaml_path = os.path.join(parent_path, 'configs', mode, f'{task}.yaml')
    
    configs = yaml_load(yaml_path)

    ds_cfgs_path = os.path.join(
        parent_path,
        'configs',
        'deepspeed',
        configs['train_cfgs']['ds_cfgs'],
    )
    with open(ds_cfgs_path) as f:
        ds_cfgs = json.load(f)

    return configs, ds_cfgs

def read_eval_cfgs(task: str, backend: str) -> dict[str, Any]:
    current_file_path = os.path.abspath(__file__)
    parent_path = os.path.dirname(os.path.dirname(current_file_path))
    yaml_path = os.path.join(parent_path, 'configs', 'evaluation', 'benchmarks', f'{task}.yaml')
    with open(yaml_path, encoding='utf-8') as f:
        try:
            configs = yaml.safe_load(f)
        except FileNotFoundError as exc:
            raise FileNotFoundError(f'{yaml_path} error: {exc}') from exc
    if backend.lower() == 'vllm':
        infer_cfgs_path = os.path.join(
            parent_path,
            'configs',
            'evaluation',
            'vllm',
            configs['infer_cfgs']['vllm_cfgs'],
        )
    else:
        infer_cfgs_path = os.path.join(
            parent_path,
            'configs',
            'evaluation',
            'deepspeed',
            configs['infer_cfgs']['ds_cfgs'],
        )
    with open(infer_cfgs_path) as f:
        infer_cfgs = json.load(f)

    return configs, infer_cfgs

def get_optimizer_grouped_parameters(
    module: nn.Module,
    weight_decay: float,
    no_decay_name_set: set[str] | None = None,
) -> list[dict[str, list[nn.Parameter] | float]]:
    """Get parameter groups with customized weight decay value."""
    if no_decay_name_set is None:
        no_decay_name_set = {'bias', 'LayerNorm.weight'}
    no_decay_name_set = set(map(str.lower, no_decay_name_set))

    named_parameters = [
        (name.lower(), param) for name, param in module.named_parameters() if param.requires_grad
    ]

    return [
        {
            'params': [
                param
                for name, param in named_parameters
                if not any(no_decay_name in name for no_decay_name in no_decay_name_set)
            ],
            'weight_decay': weight_decay,
        },
        {
            'params': [
                param
                for name, param in named_parameters
                if any(no_decay_name in name for no_decay_name in no_decay_name_set)
            ],
            'weight_decay': 0.0,
        },
    ]


def prepare_ds_train_cfgs(custom_cfgs: NamedTuple, raw_ds_cfgs: dict[str, Any]) -> dict[str, Any]:
    """Prepare the DeepSpeed config for training."""
    ds_cfgs = raw_ds_cfgs.copy()
    world_size = dist.get_world_size() if dist.is_initialized() else 1

    micro_batch_size_per_gpu = custom_cfgs.per_device_train_batch_size
    gradient_accumulation_steps = custom_cfgs.gradient_accumulation_steps

    train_batch_size = micro_batch_size_per_gpu * world_size * gradient_accumulation_steps
    ds_cfgs['train_batch_size'] = train_batch_size
    ds_cfgs['train_micro_batch_size_per_gpu'] = micro_batch_size_per_gpu
    ds_cfgs['gradient_accumulation_steps'] = gradient_accumulation_steps

    ds_cfgs['bf16']['enabled'] = custom_cfgs.bf16
    ds_cfgs['fp16']['enabled'] = custom_cfgs.fp16
    return ds_cfgs


def prepare_accelerate_train_cfgs(custom_cfgs: NamedTuple) -> dict[str, Any]:
    """Prepare the DeepSpeed config for training."""
    cfgs = {}
    world_size = dist.get_world_size() if dist.is_initialized() else 1

    micro_batch_size_per_gpu = custom_cfgs.per_device_train_batch_size
    gradient_accumulation_steps = custom_cfgs.gradient_accumulation_steps

    train_batch_size = micro_batch_size_per_gpu * world_size * gradient_accumulation_steps
    cfgs['train_batch_size'] = train_batch_size
    cfgs['train_micro_batch_size_per_gpu'] = micro_batch_size_per_gpu
    cfgs['gradient_accumulation_steps'] = gradient_accumulation_steps

    if custom_cfgs.bf16:
        mixed_precision = 'bf16'
    elif custom_cfgs.fp16:
        mixed_precision = 'fp16'
    else:
        mixed_precision = 'no'

    cfgs['mixed_precision'] = mixed_precision
    return cfgs


def prepare_ds_eval_cfgs(custom_cfgs: NamedTuple, raw_ds_cfgs: dict[str, Any]) -> dict[str, Any]:
    """Prepare the DeepSpeed config for training."""
    ds_cfgs = raw_ds_cfgs.copy()
    # The evaluation config only works for ZeRO stage 0 and ZeRO stage 3
    if ds_cfgs['zero_optimization']['stage'] in {1, 2}:
        ds_cfgs['zero_optimization']['stage'] = 0

    ds_cfgs['train_batch_size'] = None
    ds_cfgs['train_micro_batch_size_per_gpu'] = 1
    ds_cfgs['gradient_accumulation_steps'] = 1

    ds_cfgs['bf16']['enabled'] = custom_cfgs.bf16
    ds_cfgs['fp16']['enabled'] = custom_cfgs.fp16
    return ds_cfgs


def update_dict(total_dict: dict[str, Any], item_dict: dict[str, Any]) -> dict[str, Any]:
    def update_dict(total_dict: dict[str, Any], item_dict: dict[str, Any]) -> dict[str, Any]:
        for key, value in total_dict.items():
            if key in item_dict:
                total_dict[key] = item_dict[key]
            if isinstance(value, dict):
                update_dict(value, item_dict)
        return total_dict

    return update_dict(total_dict, item_dict)


def is_convertible_to_float(s: str) -> bool:
    try:
        float(s)
        return True
    except ValueError:
        return False


def custom_cfgs_to_dict(key_list: str, value: Any) -> dict[str, Any]:
    """This function is used to convert the custom configurations to dict."""
    if value == 'True':
        value = True
    elif value == 'False':
        value = False
    elif is_convertible_to_float(value):
        value = float(value)
    elif value.isdigit():
        value = int(value)
    elif value.startswith('[') and value.endswith(']'):
        value = value[1:-1]
        value = value.split(',')
        value = list(filter(None, value))
    elif ',' in value:
        value = value.split(',')
        value = list(filter(None, value))
    else:
        value = str(value)
    keys_split = key_list.replace('-', '_').split(':')
    return_dict = {keys_split[-1]: value}

    for key in reversed(keys_split[:-1]):
        return_dict = {key.replace('-', '_'): return_dict}
    return return_dict


def seed_everything(seed: int) -> None:
    """Set global random seed for reproducibility."""
    seed = int(seed)
    os.environ['PYTHONHASHSEED'] = str(seed)
    random.seed(seed)
    np.random.seed(seed)
    torch.manual_seed(seed)
    torch.cuda.manual_seed_all(seed)


def split_prompt_response(
    texts: list[str],
    split_token: str,
) -> tuple[list[str], list[str]]:
    """Split prompt-response pairs into prompts and responses."""

    def split_fn(text: str) -> tuple[str, str]:
        """Split a prompt-response pair into prompt and response."""
        prompt, partition, response = text.rpartition(split_token)
        assert prompt and partition and response, f'invalid text: {text}'
        return prompt + partition, response

    return tuple(map(list, zip(*map(split_fn, texts))))


def gather_log_probabilities(
    logits: torch.Tensor,  # size = (B, L, V)
    labels: torch.LongTensor,  # size = (B, L)
) -> torch.Tensor:  # size = (B, L)
    """Gather log probabilities of the given labels from the logits."""
    log_probs = F.log_softmax(logits, dim=-1)  # size = (B, L, V)
    gathered_log_probs = torch.gather(  # size = (B, L, 1)
        log_probs,
        dim=-1,
        index=labels.unsqueeze(dim=-1),
    )
    return gathered_log_probs.squeeze(dim=-1)  # size = (B, L)


def batch_retokenize(
    input_ids: torch.LongTensor,
    src_tokenizer: PreTrainedTokenizerBase,
    dest_tokenizer: PreTrainedTokenizerBase,
    *,
    padding: bool | str | PaddingStrategy = PaddingStrategy.LONGEST,
    truncation: bool | str | TruncationStrategy = TruncationStrategy.DO_NOT_TRUNCATE,
    skip_special_tokens: bool = True,
    device: torch.device | str | int | None = None,
) -> BatchEncoding:
    """Re-tokenize a batch of input ids from one tokenizer to another."""
    return dest_tokenizer(
        [
            text + dest_tokenizer.eos_token
            for text in src_tokenizer.batch_decode(
                input_ids.to(device),
                skip_special_tokens=skip_special_tokens,
            )
        ],
        padding=padding,
        truncation=truncation,
        return_tensors='pt',
    )


def is_same_tokenizer(
    tokenizer: PreTrainedTokenizerBase,
    other_tokenizer: PreTrainedTokenizerBase,
) -> bool:
    """Check if two tokenizers are the same."""
    return tokenizer is other_tokenizer or (
        tokenizer.__class__ == other_tokenizer.__class__
        and tokenizer.get_vocab() == other_tokenizer.get_vocab()
    )


def is_same_processor(
    processor: ProcessorMixin,
    other_processor: ProcessorMixin,
) -> bool:
    """Check if two processors are the same."""
    return processor is other_processor or (processor.__class__ == other_processor.__class__)


def masked_mean(
    x: torch.Tensor,  # size = (B, L)
    mask: torch.BoolTensor | None = None,  # size = (B, L)
) -> torch.Tensor:  # size = ()
    """Compute the mean of a tensor with a mask."""
    if mask is None:
        return x.mean()
    return ((x * mask).sum(dim=-1) / mask.sum(dim=-1)).mean()


def str2bool(string: str) -> bool:
    """Convert a string literal to a boolean value."""
    if string.lower() in {'1', 'true', 't', 'yes', 'y', 'on'}:
        return True
    if string.lower() in {'0', 'false', 'f', 'no', 'n', 'off'}:
        return False
    return bool(string)


def parse_unknown_args():
    parser = argparse.ArgumentParser(description='Parse bash arguments.')

    # parse unknown arguments
    _, unknown = parser.parse_known_args()
    args_dict = {}
    key = None
    for arg in unknown:
        if arg.startswith('--'):
            if key:
                args_dict[key] = True
            key = arg.lstrip('--')
        else:
            if key:
                args_dict[key] = arg
                key = None
    if key:
        args_dict[key] = True

    return args_dict

<<<<<<< HEAD
def download_video(url, video_path):
    ydl_opts = {
        'format': 'best',
        'outtmpl': video_path,
    }
    try:
        with yt_dlp.YoutubeDL(ydl_opts) as ydl:
            ydl.download([url])
        return True
    except yt_dlp.utils.DownloadError as e:
        print(f"Error downloading {url}: {e}")
        return False
=======
def remove_pad_tokens(response: list[int], pad_token_id: int) -> list[int]:
    return [token for token in response if token != pad_token_id]
>>>>>>> 5e65ee99
<|MERGE_RESOLUTION|>--- conflicted
+++ resolved
@@ -457,7 +457,6 @@
 
     return args_dict
 
-<<<<<<< HEAD
 def download_video(url, video_path):
     ydl_opts = {
         'format': 'best',
@@ -470,7 +469,5 @@
     except yt_dlp.utils.DownloadError as e:
         print(f"Error downloading {url}: {e}")
         return False
-=======
 def remove_pad_tokens(response: list[int], pad_token_id: int) -> list[int]:
-    return [token for token in response if token != pad_token_id]
->>>>>>> 5e65ee99
+    return [token for token in response if token != pad_token_id]