--- conflicted
+++ resolved
@@ -28,24 +28,19 @@
 import torch
 import torch.nn as nn
 from accelerate.state import AcceleratorState
-<<<<<<< HEAD
-from diffusers import AutoencoderKL, DDPMScheduler, UNet2DConditionModel
+
+from diffusers import AutoencoderKL, DDPMScheduler, UNet2DConditionModel, UNet3DConditionModel
 from peft import LoraConfig, get_peft_model
-=======
-from diffusers import AutoencoderKL, DDPMScheduler, UNet2DConditionModel, UNet3DConditionModel
-from peft import LoraConfig
->>>>>>> 20c17eb6
+
+
 from transformers import (
     AutoProcessor,
     AutoTokenizer,
     CLIPTextModel,
     PreTrainedModel,
     PreTrainedTokenizerBase,
-<<<<<<< HEAD
-    BitsAndBytesConfig
-=======
+    BitsAndBytesConfig,
     ClapTextModelWithProjection,
->>>>>>> 20c17eb6
 )
 
 
