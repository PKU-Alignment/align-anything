--- conflicted
+++ resolved
@@ -72,11 +72,8 @@
         ('qwen2_vl', 'AccustomedQwen2VLRewardModel'),
         ('idefics2', 'AccustomedIdefics2RewardModel'),
         ('llava_next_video', 'AccustomedLlavaNextVideoRewardModel'),
-<<<<<<< HEAD
         ('gemma3', 'AccustomedGemma3RewardModel'),
-=======
         ('opt', 'AccustomedOPTRewardModel'),
->>>>>>> 85ced48a
     ],
 )
 
@@ -93,11 +90,8 @@
         ('modeling_emu3.mllm.modeling_emu3', 'Emu3ForCausalLM'),
         ('llava_next_video', 'AccustomedLlavaNextVideoModel'),
         ('idefics2', 'AccustomedIdefics2Model'),
-<<<<<<< HEAD
         ('gemma3', 'AccustomedGemma3Model'), 
-=======
         ('opt', 'AccustomedOPTModel'),
->>>>>>> 85ced48a
     ],
 )
 
