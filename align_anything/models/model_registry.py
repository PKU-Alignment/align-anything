--- conflicted
+++ resolved
@@ -150,11 +150,7 @@
         def __init__(self, config: AutoConfig):
             super().__init__(config)
             setattr(self, self.base_model_prefix, base_llm_model(config))
-<<<<<<< HEAD
             self.score_head = nn.Linear(5120, 1, bias=False)
-=======
-            self.score_head = nn.Linear(config.hidden_size, 1, bias=False)
->>>>>>> 798c0c39
 
         def forward(
             self,
