--- conflicted
+++ resolved
@@ -52,9 +52,7 @@
     "pytest",
     "shortuuid",
     "diffusers",
-<<<<<<< HEAD
     "peft",
-=======
     "gradio",
     "uvicorn",
     "fastapi",
@@ -63,7 +61,6 @@
     "soundfile",
     "torchaudio",
     "torchvision",
->>>>>>> 20c17eb6
 ]
 
 dynamic = ["version"]
