# Package ######################################################################

[build-system]
requires = ["setuptools >= 60.0.0"]
build-backend = "setuptools.build_meta"

[project]
name = "align-anything"
description = "Align Anything"
readme = "README.md"
requires-python = ">= 3.8"
authors = [{ name = "PKU-Alignment Team" }]
license = { text = "Apache License, Version 2.0" }
keywords = [
    "Alignment",
    "Reinforcement Learning",
    "Reinforcement Learning from Human Feedback",
    "Large Language Model",
    "Language Model",
    "RLHF",
    "LLM",
]
classifiers = [
    "Development Status :: 4 - Beta",
    "License :: OSI Approved :: Apache Software License",
    "Programming Language :: Python :: 3",
    "Programming Language :: Python :: 3.8",
    "Programming Language :: Python :: 3.9",
    "Programming Language :: Python :: 3.10",
    "Programming Language :: Python :: 3.11",
    "Intended Audience :: Science/Research",
    "Topic :: Scientific/Engineering :: Artificial Intelligence",
    "Topic :: Software Development :: Libraries :: Python Modules",
]
dependencies = [
    "torch >= 1.13",
    "transformers >= 4.37",
    "datasets",
    "tokenizers >= 0.13.3",
    "accelerate",
    "deepspeed",
    "numpy",
    "scipy",
    "sentencepiece",
    "wandb",
    "tensorboard",
    "optree",
    "matplotlib",
    "tqdm",
    "rich",
    "pre-commit",
    "pytest",
    "shortuuid",
    "gradio",
    "uvicorn",
    "fastapi",
    "PIL"
    "diffusers",
    "gradio",
    "uvicorn",
    "fastapi",
<<<<<<< HEAD
    "pillow",
=======
    "PIL",
>>>>>>> d2471510
    "librosa",
    "soundfile",
    "torchaudio",
    "torchvision",
]

dynamic = ["version"]

[project.optional-dependencies]
lint = [
    "isort >= 5.11.0",
    "black >= 23.1.0",
    "pylint[spelling] >= 2.15.0",
    "mypy >= 1.0",
    "flake8",
    "flake8-bugbear",
    "flake8-comprehensions",
    "flake8-docstrings",
    "flake8-pyi",
    "flake8-simplify",
    "ruff",
    "doc8",
    "pydocstyle[toml]",
    "pyenchant",
    "pre-commit",
]

[tool.setuptools]
include-package-data = true

[tool.setuptools.packages.find]
include = ["align_anything", "align_anything.*"]

[tool.setuptools.package-data]
"*" = ["*.json", "*.jsonl", "*.yaml", "*.yml"]

# Linter tools #################################################################

[tool.black]
line-length = 100
skip-string-normalization = true
# Sync with requires-python
target-version = ["py38", "py39", "py310", "py311"]

[tool.isort]
atomic = true
profile = "black"
src_paths = ["align_anything", "scripts", "tests"]
extra_standard_library = ["typing_extensions"]
indent = 4
line_length = 100
lines_after_imports = 2
multi_line_output = 3

[tool.mypy]
python_version = "3.8"
pretty = true
show_error_codes = true
show_error_context = true
show_traceback = true
allow_redefinition = true
check_untyped_defs = true
disallow_incomplete_defs = true
disallow_untyped_defs = false
ignore_missing_imports = true
no_implicit_optional = true
strict_equality = true
strict_optional = true
warn_no_return = true
warn_redundant_casts = true
warn_unreachable = true
warn_unused_configs = true
warn_unused_ignores = true

[tool.pydocstyle]
convention = "google"

[tool.doc8]
max-line-length = 500

[tool.codespell]
ignore-words = "docs/source/spelling_wordlist.txt"

[tool.ruff]
# Sync with requires-python
target-version = "py38"
line-length = 100
output-format = "full"
src = ["align_anything", "tests", "scripts", "scripts"]

[tool.ruff.lint]
select = [
    "E",
    "W",   # pycodestyle
    "F",   # pyflakes
    "UP",  # pyupgrade
    "ANN", # flake8-annotations
    "S",   # flake8-bandit
    "BLE", # flake8-blind-except
    "B",   # flake8-bugbear
    "COM", # flake8-commas
    "C4",  # flake8-comprehensions
    "EXE", # flake8-executable
    "ISC", # flake8-implicit-str-concat
    "PIE", # flake8-pie
    "PYI", # flake8-pyi
    "Q",   # flake8-quotes
    "RSE", # flake8-raise
    "RET", # flake8-return
    "SIM", # flake8-simplify
    "TID", # flake8-tidy-imports
    "RUF", # ruff
]
ignore = [
    # E501: line too long
    # W505: doc line too long
    # too long docstring due to long example blocks
    "E501",
    "W505",
    # ANN101: missing type annotation for `self` in method
    # ANN102: missing type annotation for `cls` in classmethod
    "ANN101",
    "ANN102",
    # ANN401: dynamically typed expressions (typing.Any) are disallowed
    "ANN401",
    # S101: use of `assert` detected
    # internal use and may never raise at runtime
    "S101",
    # PLR0402: use from {module} import {name} in lieu of alias
    # use alias for import convention (e.g., `import torch.nn as nn`)
    "PLR0402",
]<|MERGE_RESOLUTION|>--- conflicted
+++ resolved
@@ -59,11 +59,7 @@
     "gradio",
     "uvicorn",
     "fastapi",
-<<<<<<< HEAD
     "pillow",
-=======
-    "PIL",
->>>>>>> d2471510
     "librosa",
     "soundfile",
     "torchaudio",
